// Copyright © Aptos Foundation
// SPDX-License-Identifier: Apache-2.0

use crate::on_chain_config::OnChainConfig;
use move_core_types::{
    effects::{ChangeSet, Op},
    language_storage::CORE_CODE_ADDRESS,
};
use serde::{Deserialize, Serialize};
use strum_macros::FromRepr;
/// The feature flags define in the Move source. This must stay aligned with the constants there.
#[derive(Clone, Copy, Debug, PartialEq, Eq, PartialOrd, Ord, FromRepr)]
#[allow(non_camel_case_types)]
pub enum FeatureFlag {
    CODE_DEPENDENCY_CHECK = 1,
    TREAT_FRIEND_AS_PRIVATE = 2,
    SHA_512_AND_RIPEMD_160_NATIVES = 3,
    APTOS_STD_CHAIN_ID_NATIVES = 4,
    VM_BINARY_FORMAT_V6 = 5,
    COLLECT_AND_DISTRIBUTE_GAS_FEES = 6,
    MULTI_ED25519_PK_VALIDATE_V2_NATIVES = 7,
    BLAKE2B_256_NATIVE = 8,
    RESOURCE_GROUPS = 9,
    MULTISIG_ACCOUNTS = 10,
    DELEGATION_POOLS = 11,
    CRYPTOGRAPHY_ALGEBRA_NATIVES = 12,
    BLS12_381_STRUCTURES = 13,
    ED25519_PUBKEY_VALIDATE_RETURN_FALSE_WRONG_LENGTH = 14,
    STRUCT_CONSTRUCTORS = 15,
    PERIODICAL_REWARD_RATE_DECREASE = 16,
    PARTIAL_GOVERNANCE_VOTING = 17,
    SIGNATURE_CHECKER_V2 = 18,
    STORAGE_SLOT_METADATA = 19,
    CHARGE_INVARIANT_VIOLATION = 20,
    DELEGATION_POOL_PARTIAL_GOVERNANCE_VOTING = 21,
    GAS_PAYER_ENABLED = 22,
    APTOS_UNIQUE_IDENTIFIERS = 23,
    BULLETPROOFS_NATIVES = 24,
    SIGNER_NATIVE_FORMAT_FIX = 25,
    MODULE_EVENT = 26,
    EMIT_FEE_STATEMENT = 27,
    STORAGE_DELETION_REFUND = 28,
    SIGNATURE_CHECKER_V2_SCRIPT_FIX = 29,
    AGGREGATOR_V2_API = 30,
    SAFER_RESOURCE_GROUPS = 31,
    SAFER_METADATA = 32,
    SINGLE_SENDER_AUTHENTICATOR = 33,
    SPONSORED_AUTOMATIC_ACCOUNT_V1_CREATION = 34,
    FEE_PAYER_ACCOUNT_OPTIONAL = 35,
    AGGREGATOR_V2_DELAYED_FIELDS = 36,
    CONCURRENT_TOKEN_V2 = 37,
    LIMIT_MAX_IDENTIFIER_LENGTH = 38,
    OPERATOR_BENEFICIARY_CHANGE = 39,
    VM_BINARY_FORMAT_V7 = 40,
    RESOURCE_GROUPS_SPLIT_IN_VM_CHANGE_SET = 41,
    COMMISSION_CHANGE_DELEGATION_POOL = 42,
    BN254_STRUCTURES = 43,
    WEBAUTHN_SIGNATURE = 44,
    RECONFIGURE_WITH_DKG = 45,
    KEYLESS_ACCOUNTS = 46,
    KEYLESS_BUT_ZKLESS_ACCOUNTS = 47,
    REMOVE_DETAILED_ERROR_FROM_HASH = 48,
    JWK_CONSENSUS = 49,
    CONCURRENT_FUNGIBLE_ASSETS = 50,
    REFUNDABLE_BYTES = 51,
    OBJECT_CODE_DEPLOYMENT = 52,
    MAX_OBJECT_NESTING_CHECK = 53,
<<<<<<< HEAD
    DELEGATION_POOL_ALLOWLISTING = 54,
=======
    KEYLESS_ACCOUNTS_WITH_PASSKEYS = 54,
    MULTISIG_V2_ENHANCEMENT = 55,
}

impl FeatureFlag {
    pub fn default_features() -> Vec<Self> {
        vec![
            FeatureFlag::CODE_DEPENDENCY_CHECK,
            FeatureFlag::TREAT_FRIEND_AS_PRIVATE,
            FeatureFlag::SHA_512_AND_RIPEMD_160_NATIVES,
            FeatureFlag::APTOS_STD_CHAIN_ID_NATIVES,
            FeatureFlag::VM_BINARY_FORMAT_V6,
            FeatureFlag::MULTI_ED25519_PK_VALIDATE_V2_NATIVES,
            FeatureFlag::BLAKE2B_256_NATIVE,
            FeatureFlag::RESOURCE_GROUPS,
            FeatureFlag::MULTISIG_ACCOUNTS,
            FeatureFlag::DELEGATION_POOLS,
            FeatureFlag::CRYPTOGRAPHY_ALGEBRA_NATIVES,
            FeatureFlag::BLS12_381_STRUCTURES,
            FeatureFlag::ED25519_PUBKEY_VALIDATE_RETURN_FALSE_WRONG_LENGTH,
            FeatureFlag::STRUCT_CONSTRUCTORS,
            FeatureFlag::SIGNATURE_CHECKER_V2,
            FeatureFlag::STORAGE_SLOT_METADATA,
            FeatureFlag::CHARGE_INVARIANT_VIOLATION,
            FeatureFlag::APTOS_UNIQUE_IDENTIFIERS,
            FeatureFlag::GAS_PAYER_ENABLED,
            FeatureFlag::BULLETPROOFS_NATIVES,
            FeatureFlag::SIGNER_NATIVE_FORMAT_FIX,
            FeatureFlag::MODULE_EVENT,
            FeatureFlag::EMIT_FEE_STATEMENT,
            FeatureFlag::STORAGE_DELETION_REFUND,
            FeatureFlag::SIGNATURE_CHECKER_V2_SCRIPT_FIX,
            FeatureFlag::AGGREGATOR_V2_API,
            FeatureFlag::SAFER_RESOURCE_GROUPS,
            FeatureFlag::SAFER_METADATA,
            FeatureFlag::SINGLE_SENDER_AUTHENTICATOR,
            FeatureFlag::SPONSORED_AUTOMATIC_ACCOUNT_V1_CREATION,
            FeatureFlag::FEE_PAYER_ACCOUNT_OPTIONAL,
            FeatureFlag::AGGREGATOR_V2_DELAYED_FIELDS,
            FeatureFlag::CONCURRENT_TOKEN_V2,
            FeatureFlag::LIMIT_MAX_IDENTIFIER_LENGTH,
            FeatureFlag::OPERATOR_BENEFICIARY_CHANGE,
            FeatureFlag::BN254_STRUCTURES,
            FeatureFlag::RESOURCE_GROUPS_SPLIT_IN_VM_CHANGE_SET,
            FeatureFlag::COMMISSION_CHANGE_DELEGATION_POOL,
            FeatureFlag::WEBAUTHN_SIGNATURE,
            // FeatureFlag::RECONFIGURE_WITH_DKG, //TODO: re-enable once randomness is ready.
            FeatureFlag::KEYLESS_ACCOUNTS,
            FeatureFlag::KEYLESS_BUT_ZKLESS_ACCOUNTS,
            FeatureFlag::JWK_CONSENSUS,
            FeatureFlag::REFUNDABLE_BYTES,
            FeatureFlag::OBJECT_CODE_DEPLOYMENT,
            FeatureFlag::MAX_OBJECT_NESTING_CHECK,
            FeatureFlag::KEYLESS_ACCOUNTS_WITH_PASSKEYS,
            FeatureFlag::MULTISIG_V2_ENHANCEMENT,
        ]
    }
>>>>>>> 36189f5a
}

/// Representation of features on chain as a bitset.
#[derive(Clone, Debug, Deserialize, PartialEq, Eq, PartialOrd, Ord, Serialize)]
pub struct Features {
    #[serde(with = "serde_bytes")]
    pub features: Vec<u8>,
}

impl Default for Features {
    fn default() -> Self {
        let mut features = Features {
            features: vec![0; 5],
        };

        for feature in FeatureFlag::default_features() {
            features.enable(feature);
        }
        features
    }
}

impl OnChainConfig for Features {
    const MODULE_IDENTIFIER: &'static str = "features";
    const TYPE_IDENTIFIER: &'static str = "Features";
}

impl Features {
    fn resize_for_flag(&mut self, flag: FeatureFlag) -> (usize, u8) {
        let byte_index = (flag as u64 / 8) as usize;
        let bit_mask = 1 << (flag as u64 % 8);
        while self.features.len() <= byte_index {
            self.features.push(0);
        }
        (byte_index, bit_mask)
    }

    pub fn enable(&mut self, flag: FeatureFlag) {
        let (byte_index, bit_mask) = self.resize_for_flag(flag);
        self.features[byte_index] |= bit_mask;
    }

    pub fn disable(&mut self, flag: FeatureFlag) {
        let (byte_index, bit_mask) = self.resize_for_flag(flag);
        self.features[byte_index] &= !bit_mask;
    }

    pub fn into_flag_vec(self) -> Vec<FeatureFlag> {
        let Self { features } = self;
        features
            .into_iter()
            .flat_map(|byte| (0..8).map(move |bit_idx| byte & (1 << bit_idx) != 0))
            .enumerate()
            .filter(|(_feature_idx, enabled)| *enabled)
            .map(|(feature_idx, _)| FeatureFlag::from_repr(feature_idx).unwrap())
            .collect()
    }

    pub fn is_enabled(&self, flag: FeatureFlag) -> bool {
        let val = flag as u64;
        let byte_index = (val / 8) as usize;
        let bit_mask = 1 << (val % 8);
        byte_index < self.features.len() && (self.features[byte_index] & bit_mask != 0)
    }

    pub fn are_resource_groups_enabled(&self) -> bool {
        self.is_enabled(FeatureFlag::RESOURCE_GROUPS)
    }

    pub fn is_storage_slot_metadata_enabled(&self) -> bool {
        self.is_enabled(FeatureFlag::STORAGE_SLOT_METADATA)
    }

    pub fn is_module_event_enabled(&self) -> bool {
        self.is_enabled(FeatureFlag::MODULE_EVENT)
    }

    pub fn is_emit_fee_statement_enabled(&self) -> bool {
        // requires module events
        self.is_module_event_enabled() && self.is_enabled(FeatureFlag::EMIT_FEE_STATEMENT)
    }

    pub fn is_storage_deletion_refund_enabled(&self) -> bool {
        // requires emit fee statement
        self.is_emit_fee_statement_enabled()
            && self.is_enabled(FeatureFlag::STORAGE_DELETION_REFUND)
    }

    /// Whether the Aggregator V2 API feature is enabled.
    /// Once enabled, the functions from aggregator_v2.move will be available for use.
    pub fn is_aggregator_v2_api_enabled(&self) -> bool {
        self.is_enabled(FeatureFlag::AGGREGATOR_V2_API)
    }

    /// Whether the Aggregator V2 delayed fields feature is enabled.
    /// Once enabled, Aggregator V2 functions become parallel.
    pub fn is_aggregator_v2_delayed_fields_enabled(&self) -> bool {
        // This feature depends on resource groups being split inside VMChange set,
        // which is gated by RESOURCE_GROUPS_SPLIT_IN_VM_CHANGE_SET feature, so
        // require that feature to be enabled as well.
        self.is_enabled(FeatureFlag::AGGREGATOR_V2_DELAYED_FIELDS)
            && self.is_resource_groups_split_in_vm_change_set_enabled()
    }

    pub fn is_resource_groups_split_in_vm_change_set_enabled(&self) -> bool {
        self.is_enabled(FeatureFlag::RESOURCE_GROUPS_SPLIT_IN_VM_CHANGE_SET)
    }

    /// Whether the keyless accounts feature is enabled, specifically the ZK path with ZKP-based signatures.
    /// The ZK-less path is controlled via a different `FeatureFlag::KEYLESS_BUT_ZKLESS_ACCOUNTS` flag.
    pub fn is_zk_keyless_enabled(&self) -> bool {
        self.is_enabled(FeatureFlag::KEYLESS_ACCOUNTS)
    }

    /// If `FeatureFlag::KEYLESS_ACCOUNTS` is enabled, this feature additionally allows for a "ZK-less
    /// path" where the blockchain can verify OpenID signatures directly. This ZK-less mode exists
    /// for two reasons. First, it gives as a simpler way to test the feature. Second, it acts as a
    /// safety precaution in case of emergency (e.g., if the ZK-based signatures must be temporarily
    /// turned off due to a zeroday exploit, the ZK-less path will still allow users to transact,
    /// but without privacy).
    pub fn is_zkless_keyless_enabled(&self) -> bool {
        self.is_enabled(FeatureFlag::KEYLESS_BUT_ZKLESS_ACCOUNTS)
    }

    pub fn is_keyless_with_passkeys_enabled(&self) -> bool {
        self.is_enabled(FeatureFlag::KEYLESS_ACCOUNTS_WITH_PASSKEYS)
    }

    pub fn is_remove_detailed_error_from_hash_enabled(&self) -> bool {
        self.is_enabled(FeatureFlag::REMOVE_DETAILED_ERROR_FROM_HASH)
    }

    pub fn is_refundable_bytes_enabled(&self) -> bool {
        self.is_enabled(FeatureFlag::REFUNDABLE_BYTES)
    }
}

pub fn aptos_test_feature_flags_genesis() -> ChangeSet {
    let features_value = bcs::to_bytes(&Features::default()).unwrap();

    let mut change_set = ChangeSet::new();
    // we need to initialize features to their defaults.
    change_set
        .add_resource_op(
            CORE_CODE_ADDRESS,
            Features::struct_tag(),
            Op::New(features_value.into()),
        )
        .expect("adding genesis Feature resource must succeed");

    change_set
}

#[test]
fn test_features_into_flag_vec() {
    let mut features = Features { features: vec![] };
    features.enable(FeatureFlag::BLS12_381_STRUCTURES);
    features.enable(FeatureFlag::BN254_STRUCTURES);
    let flag_vec = features.into_flag_vec();
    assert_eq!(
        vec![
            FeatureFlag::BLS12_381_STRUCTURES,
            FeatureFlag::BN254_STRUCTURES
        ],
        flag_vec
    );
}<|MERGE_RESOLUTION|>--- conflicted
+++ resolved
@@ -65,11 +65,9 @@
     REFUNDABLE_BYTES = 51,
     OBJECT_CODE_DEPLOYMENT = 52,
     MAX_OBJECT_NESTING_CHECK = 53,
-<<<<<<< HEAD
-    DELEGATION_POOL_ALLOWLISTING = 54,
-=======
     KEYLESS_ACCOUNTS_WITH_PASSKEYS = 54,
     MULTISIG_V2_ENHANCEMENT = 55,
+    DELEGATION_POOL_ALLOWLISTING = 56,
 }
 
 impl FeatureFlag {
@@ -123,9 +121,9 @@
             FeatureFlag::MAX_OBJECT_NESTING_CHECK,
             FeatureFlag::KEYLESS_ACCOUNTS_WITH_PASSKEYS,
             FeatureFlag::MULTISIG_V2_ENHANCEMENT,
+            FeatureFlag::DELEGATION_POOL_ALLOWLISTING,
         ]
     }
->>>>>>> 36189f5a
 }
 
 /// Representation of features on chain as a bitset.
