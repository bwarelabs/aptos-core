--- conflicted
+++ resolved
@@ -339,13 +339,8 @@
     for i in 0..5 {
         // No validation tasks.
         assert!(matches!(
-<<<<<<< HEAD
             s.next_task(),
-            SchedulerTask::ExecutionTask((j, 0), ExecutionTaskType::Execution) if i == j
-=======
-            s.next_task(false),
             SchedulerTask::ExecutionTask(j, 0, ExecutionTaskType::Execution) if i == j
->>>>>>> 271e1181
         ));
     }
 
@@ -360,13 +355,8 @@
 
     for i in 0..5 {
         assert!(matches!(
-<<<<<<< HEAD
             s.next_task(),
-            SchedulerTask::ValidationTask((j, 0), 0) if i == j
-=======
-            s.next_task(false),
             SchedulerTask::ValidationTask(j, 0, 0) if i == j
->>>>>>> 271e1181
         ));
     }
 
@@ -405,23 +395,13 @@
 
     // Another validation task for (2, 0).
     assert!(matches!(
-<<<<<<< HEAD
-        s.next_task(),
-        SchedulerTask::ValidationTask((2, 0), 1)
+        s.next_task(),
+        SchedulerTask::ValidationTask(2, 0, 1)
     ));
     // Now skip over txn 3 (status is Executing), and validate 4.
     assert!(matches!(
         s.next_task(),
-        SchedulerTask::ValidationTask((4, 1), 1)
-=======
-        s.next_task(false),
-        SchedulerTask::ValidationTask(2, 0, 1)
-    ));
-    // Now skip over txn 3 (status is Executing), and validate 4.
-    assert!(matches!(
-        s.next_task(false),
         SchedulerTask::ValidationTask(4, 1, 1)
->>>>>>> 271e1181
     ));
 
     assert!(matches!(
@@ -450,13 +430,8 @@
     for i in 0..5 {
         // Nothing to validate.
         assert!(matches!(
-<<<<<<< HEAD
             s.next_task(),
-            SchedulerTask::ExecutionTask((j, 0), ExecutionTaskType::Execution) if j == i
-=======
-            s.next_task(false),
             SchedulerTask::ExecutionTask(j, 0, ExecutionTaskType::Execution) if j == i
->>>>>>> 271e1181
         ));
     }
 
@@ -469,21 +444,12 @@
 
     // Now we can validate version (0, 0).
     assert!(matches!(
-<<<<<<< HEAD
-        s.next_task(),
-        SchedulerTask::ValidationTask((0, 0), 0)
-    ));
-    assert!(matches!(
-        s.next_task(),
-        SchedulerTask::ExecutionTask((5, 0), ExecutionTaskType::Execution)
-=======
-        s.next_task(false),
+        s.next_task(),
         SchedulerTask::ValidationTask(0, 0, 0)
     ));
     assert!(matches!(
-        s.next_task(false),
+        s.next_task(),
         SchedulerTask::ExecutionTask(5, 0, ExecutionTaskType::Execution)
->>>>>>> 271e1181
     ));
     // Since (1, 0) is not EXECUTED, no validation tasks, and execution index
     // is already at the limit, so no tasks immediately available.
@@ -502,21 +468,12 @@
         SchedulerTask::NoTask
     ));
     assert!(matches!(
-<<<<<<< HEAD
-        s.next_task(),
-        SchedulerTask::ValidationTask((1, 0), 0)
-    ));
-    assert!(matches!(
-        s.next_task(),
-        SchedulerTask::ValidationTask((2, 0), 0)
-=======
-        s.next_task(false),
+        s.next_task(),
         SchedulerTask::ValidationTask(1, 0, 0)
     ));
     assert!(matches!(
-        s.next_task(false),
+        s.next_task(),
         SchedulerTask::ValidationTask(2, 0, 0)
->>>>>>> 271e1181
     ));
     assert!(matches!(s.next_task(), SchedulerTask::NoTask));
 }
@@ -528,13 +485,8 @@
     for i in 0..5 {
         // Nothing to validate.
         assert!(matches!(
-<<<<<<< HEAD
             s.next_task(),
-            SchedulerTask::ExecutionTask((j, 0), ExecutionTaskType::Execution) if j == i
-=======
-            s.next_task(false),
             SchedulerTask::ExecutionTask(j, 0, ExecutionTaskType::Execution) if j == i
->>>>>>> 271e1181
         ));
     }
 
@@ -546,13 +498,8 @@
     ));
     // Now we can validate version (0, 0).
     assert!(matches!(
-<<<<<<< HEAD
-        s.next_task(),
-        SchedulerTask::ValidationTask((0, 0), 0)
-=======
-        s.next_task(false),
+        s.next_task(),
         SchedulerTask::ValidationTask(0, 0, 0)
->>>>>>> 271e1181
     ));
     // Current status of 0 is executed - hence, no dependency added.
     assert!(matches!(
@@ -572,13 +519,8 @@
 
     // resumed task doesn't bump incarnation
     assert!(matches!(
-<<<<<<< HEAD
-        s.next_task(),
-        SchedulerTask::ExecutionTask((4, 0), ExecutionTaskType::Wakeup(_))
-=======
-        s.next_task(false),
+        s.next_task(),
         SchedulerTask::ExecutionTask(4, 0, ExecutionTaskType::Wakeup(_))
->>>>>>> 271e1181
     ));
 }
 
@@ -590,26 +532,16 @@
     for i in 0..num_txns {
         // Get the first executions out of the way.
         assert!(matches!(
-<<<<<<< HEAD
             s.next_task(),
-            SchedulerTask::ExecutionTask((j, 0), ExecutionTaskType::Execution) if j == i
-=======
-            s.next_task(false),
             SchedulerTask::ExecutionTask(j, 0, ExecutionTaskType::Execution) if j == i
->>>>>>> 271e1181
         ));
         assert!(matches!(
             s.finish_execution(i, 0, false),
             SchedulerTask::NoTask
         ));
         assert!(matches!(
-<<<<<<< HEAD
             s.next_task(),
-            SchedulerTask::ValidationTask((j, 0), 0) if i == j
-=======
-            s.next_task(false),
             SchedulerTask::ValidationTask(j, 0, 0) if i == j
->>>>>>> 271e1181
         ));
         assert!(s.try_abort(i, 0));
         assert!(matches!(
@@ -648,13 +580,8 @@
     ));
 
     assert!(matches!(
-<<<<<<< HEAD
-        s.next_task(),
-        SchedulerTask::ValidationTask((4, 1), 1),
-=======
-        s.next_task(false),
+        s.next_task(),
         SchedulerTask::ValidationTask(4, 1, 1),
->>>>>>> 271e1181
     ));
 
     assert!(s.try_abort(2, 1));
@@ -675,29 +602,16 @@
     assert!(matches!(s.finish_abort(4, 1), SchedulerTask::NoTask));
 
     assert!(matches!(
-<<<<<<< HEAD
-        s.next_task(),
-        SchedulerTask::ExecutionTask((1, 1), ExecutionTaskType::Wakeup(_))
-    ));
-    assert!(matches!(
-        s.next_task(),
-        SchedulerTask::ExecutionTask((3, 1), ExecutionTaskType::Wakeup(_))
-    ));
-    assert!(matches!(
-        s.next_task(),
-        SchedulerTask::ExecutionTask((4, 2), ExecutionTaskType::Execution)
-=======
-        s.next_task(false),
+        s.next_task(),
         SchedulerTask::ExecutionTask(1, 1, ExecutionTaskType::Wakeup(_))
     ));
     assert!(matches!(
-        s.next_task(false),
+        s.next_task(),
         SchedulerTask::ExecutionTask(3, 1, ExecutionTaskType::Wakeup(_))
     ));
     assert!(matches!(
-        s.next_task(false),
+        s.next_task(),
         SchedulerTask::ExecutionTask(4, 2, ExecutionTaskType::Execution)
->>>>>>> 271e1181
     ));
     // execution index = 5
 
@@ -720,13 +634,8 @@
         SchedulerTask::NoTask
     ));
     assert!(matches!(
-<<<<<<< HEAD
-        s.next_task(),
-        SchedulerTask::ValidationTask((4, 2), 2)
-=======
-        s.next_task(false),
+        s.next_task(),
         SchedulerTask::ValidationTask(4, 2, 2)
->>>>>>> 271e1181
     ));
 }
 
@@ -737,13 +646,8 @@
     for i in 0..3 {
         // Nothing to validate.
         assert!(matches!(
-<<<<<<< HEAD
             s.next_task(),
-            SchedulerTask::ExecutionTask((j, 0), ExecutionTaskType::Execution) if j == i
-=======
-            s.next_task(false),
             SchedulerTask::ExecutionTask(j, 0, ExecutionTaskType::Execution) if j == i
->>>>>>> 271e1181
         ));
     }
 
@@ -757,34 +661,20 @@
         SchedulerTask::NoTask
     ));
     assert!(matches!(
-<<<<<<< HEAD
-        s.next_task(),
-        SchedulerTask::ValidationTask((0, 0), 0)
-    ));
-    assert!(matches!(
-        s.next_task(),
-        SchedulerTask::ValidationTask((1, 0), 0)
-=======
-        s.next_task(false),
+        s.next_task(),
         SchedulerTask::ValidationTask(0, 0, 0)
     ));
     assert!(matches!(
-        s.next_task(false),
+        s.next_task(),
         SchedulerTask::ValidationTask(1, 0, 0)
->>>>>>> 271e1181
     ));
     assert!(matches!(
         s.finish_execution(2, 0, true),
         SchedulerTask::NoTask
     ));
     assert!(matches!(
-<<<<<<< HEAD
-        s.next_task(),
-        SchedulerTask::ValidationTask((2, 0), 0)
-=======
-        s.next_task(false),
+        s.next_task(),
         SchedulerTask::ValidationTask(2, 0, 0)
->>>>>>> 271e1181
     ));
 
     for i in 0..3 {
@@ -806,13 +696,8 @@
     for i in 0..3 {
         // Nothing to validate.
         assert!(matches!(
-<<<<<<< HEAD
             s.next_task(),
-            SchedulerTask::ExecutionTask((j, 0), ExecutionTaskType::Execution) if j == i
-=======
-            s.next_task(false),
             SchedulerTask::ExecutionTask(j, 0, ExecutionTaskType::Execution) if j == i
->>>>>>> 271e1181
         ));
     }
 
@@ -826,34 +711,20 @@
         SchedulerTask::NoTask
     ));
     assert!(matches!(
-<<<<<<< HEAD
-        s.next_task(),
-        SchedulerTask::ValidationTask((0, 0), 0)
-    ));
-    assert!(matches!(
-        s.next_task(),
-        SchedulerTask::ValidationTask((1, 0), 0)
-=======
-        s.next_task(false),
+        s.next_task(),
         SchedulerTask::ValidationTask(0, 0, 0)
     ));
     assert!(matches!(
-        s.next_task(false),
+        s.next_task(),
         SchedulerTask::ValidationTask(1, 0, 0)
->>>>>>> 271e1181
     ));
     assert!(matches!(
         s.finish_execution(2, 0, true),
         SchedulerTask::NoTask
     ));
     assert!(matches!(
-<<<<<<< HEAD
-        s.next_task(),
-        SchedulerTask::ValidationTask((2, 0), 0)
-=======
-        s.next_task(false),
+        s.next_task(),
         SchedulerTask::ValidationTask(2, 0, 0)
->>>>>>> 271e1181
     ));
 
     for i in 0..3 {
@@ -973,13 +844,8 @@
 
         loop {
             while tasks.len() < num_concurrent_tasks {
-<<<<<<< HEAD
                 match s.next_task() {
-                    SchedulerTask::ExecutionTask((txn_idx, incarnation), _) => {
-=======
-                match s.next_task(false) {
                     SchedulerTask::ExecutionTask(txn_idx, incarnation, _) => {
->>>>>>> 271e1181
                         assert_eq!(incarnation, 0);
                         // true means an execution task.
                         tasks.insert(rng.gen::<u32>(), (true, txn_idx));
