--- conflicted
+++ resolved
@@ -38,12 +38,8 @@
         vm: &'l AptosVMImpl,
         session_id: SessionId,
         base_state_view: &'r dyn StateView,
-<<<<<<< HEAD
-        previous_session_change_set: ChangeSetExt,
+        previous_session_change_set: VMChangeSet,
         aggregator_enabled: bool,
-=======
-        previous_session_change_set: VMChangeSet,
->>>>>>> 2340a1a2
     ) -> Result<Self, VMStatus> {
         let state_view = ChangeSetStateView::new(base_state_view, previous_session_change_set)?;
 
