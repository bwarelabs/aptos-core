// Copyright © Aptos Foundation
// Parts of the project are originally copyright © Meta Platforms, Inc.
// SPDX-License-Identifier: Apache-2.0

use crate::{
    access_path_cache::AccessPathCache,
    data_cache::StorageAdapter,
    errors::{convert_epilogue_error, convert_prologue_error, expect_only_successful_execution},
    move_vm_ext::{MoveResolverExt, MoveVmExt, SessionExt, SessionId},
    system_module_names::{MULTISIG_ACCOUNT_MODULE, VALIDATE_MULTISIG_TRANSACTION},
    transaction_metadata::TransactionMetadata,
};
use aptos_aggregator::transaction::TransactionOutputExt;
use aptos_framework::RuntimeModuleMetadataV1;
use aptos_gas::{
    AbstractValueSizeGasParameters, AptosGasParameters, ChangeSetConfigs, FromOnChainGasSchedule,
    Gas, NativeGasParameters, StorageGasParameters,
};
use aptos_logger::{enabled, prelude::*, Level};
use aptos_state_view::StateView;
use aptos_types::{
    account_config::{TransactionValidation, APTOS_TRANSACTION_VALIDATION, CORE_CODE_ADDRESS},
    chain_id::ChainId,
    on_chain_config::{
        ApprovedExecutionHashes, ConfigurationResource, FeatureFlag, Features, GasSchedule,
        GasScheduleV2, OnChainConfig, StorageGasSchedule, TimedFeatures, Version,
    },
    transaction::{AbortInfo, ExecutionStatus, Multisig, TransactionOutput, TransactionStatus},
    vm_status::{StatusCode, VMStatus},
};
use aptos_vm_logging::{log_schema::AdapterLogSchema, prelude::*};
use fail::fail_point;
use move_binary_format::{errors::VMResult, CompiledModule};
use move_core_types::{
    language_storage::ModuleId,
    move_resource::MoveStructType,
    value::{serialize_values, MoveValue},
};
use move_vm_runtime::logging::expect_no_verification_errors;
use move_vm_types::{gas::UnmeteredGasMeter, resolver::ResourceRefResolver};
use std::sync::Arc;

pub const MAXIMUM_APPROVED_TRANSACTION_SIZE: u64 = 1024 * 1024;

/// A wrapper to make VMRuntime standalone
pub struct AptosVMImpl {
    move_vm: MoveVmExt,
    gas_feature_version: u64,
    gas_params: Option<AptosGasParameters>,
    storage_gas_params: Option<StorageGasParameters>,
    version: Option<Version>,
    transaction_validation: Option<TransactionValidation>,
    features: Features,
}

pub fn gas_config(storage: &impl MoveResolverExt) -> (Option<AptosGasParameters>, u64) {
    match GasScheduleV2::fetch_config(storage) {
        Some(gas_schedule) => {
            let feature_version = gas_schedule.feature_version;
            let map = gas_schedule.to_btree_map();
            (
                AptosGasParameters::from_on_chain_gas_schedule(&map, feature_version),
                feature_version,
            )
        },
        None => match GasSchedule::fetch_config(storage) {
            Some(gas_schedule) => {
                let map = gas_schedule.to_btree_map();
                (AptosGasParameters::from_on_chain_gas_schedule(&map, 0), 0)
            },
            None => (None, 0),
        },
    }
}

impl AptosVMImpl {
    #[allow(clippy::new_without_default)]
    pub fn new(state: &impl StateView) -> Self {
        let storage = StorageAdapter::new(state);

        // Get the gas parameters
        let (mut gas_params, gas_feature_version): (Option<AptosGasParameters>, u64) =
            gas_config(&storage);

        let storage_gas_schedule = match gas_feature_version {
            0 => None,
            _ => StorageGasSchedule::fetch_config(&storage),
        };

        if let (Some(gas_params), Some(storage_gas_schedule)) =
            (&mut gas_params, &storage_gas_schedule)
        {
            match gas_feature_version {
                2..=6 => {
                    gas_params.natives.table.common.load_base_legacy =
                        storage_gas_schedule.per_item_read.into();
                    gas_params.natives.table.common.load_base_new = 0.into();
                    gas_params.natives.table.common.load_per_byte =
                        storage_gas_schedule.per_byte_read.into();
                    gas_params.natives.table.common.load_failure = 0.into();
                },
                7.. => {
                    gas_params.natives.table.common.load_base_legacy = 0.into();
                    gas_params.natives.table.common.load_base_new =
                        storage_gas_schedule.per_item_read.into();
                    gas_params.natives.table.common.load_per_byte =
                        storage_gas_schedule.per_byte_read.into();
                    gas_params.natives.table.common.load_failure = 0.into();
                },
                _ => (),
            }
        }

        let storage_gas_params = StorageGasParameters::new(
            gas_feature_version,
            gas_params.as_ref(),
            storage_gas_schedule.as_ref(),
        );

        // TODO(Gas): Right now, we have to use some dummy values for gas parameters if they are not found on-chain.
        //            This only happens in a edge case that is probably related to write set transactions or genesis,
        //            which logically speaking, shouldn't be handled by the VM at all.
        //            We should clean up the logic here once we get that refactored.
        let (native_gas_params, abs_val_size_gas_params) = match &gas_params {
            Some(gas_params) => (gas_params.natives.clone(), gas_params.misc.abs_val.clone()),
            None => (
                NativeGasParameters::zeros(),
                AbstractValueSizeGasParameters::zeros(),
            ),
        };

        let features = Features::fetch_config(&storage).unwrap_or_default();

        // If no chain ID is in storage, we assume we are in a testing environment and use ChainId::TESTING
        let chain_id = ChainId::fetch_config(&storage).unwrap_or_else(ChainId::test);

        let timestamp = ConfigurationResource::fetch_config(&storage)
            .map(|config| config.last_reconfiguration_time())
            .unwrap_or(0);

        let mut timed_features = TimedFeatures::new(chain_id, timestamp);
        if let Some(profile) = crate::AptosVM::get_timed_feature_override() {
            timed_features = timed_features.with_override_profile(profile)
        }

        let inner = MoveVmExt::new(
            native_gas_params,
            abs_val_size_gas_params,
            gas_feature_version,
            chain_id.id(),
            features.clone(),
            timed_features,
        )
        .expect("should be able to create Move VM; check if there are duplicated natives");

        let mut vm = Self {
            move_vm: inner,
            gas_feature_version,
            gas_params,
            storage_gas_params,
            version: None,
            transaction_validation: None,
            features,
        };
        vm.version = Version::fetch_config(&storage);
        vm.transaction_validation = Self::get_transaction_validation(&StorageAdapter::new(state));
        vm
    }

    pub(crate) fn mark_loader_cache_as_invalid(&self) {
        self.move_vm.mark_loader_cache_as_invalid();
    }

    /// Provides access to some internal APIs of the VM.
    pub fn internals(&self) -> AptosVMInternals {
        AptosVMInternals(self)
    }

    pub(crate) fn transaction_validation(&self) -> &TransactionValidation {
        self.transaction_validation
            .as_ref()
            .unwrap_or(&APTOS_TRANSACTION_VALIDATION)
    }

    // TODO: Move this to an on-chain config once those are a part of the core framework
<<<<<<< HEAD
    fn get_transaction_validation<S: ResourceRefResolver>(
        remote_cache: &S,
    ) -> Option<TransactionValidation> {
        match remote_cache
            .get_resource_bytes(&CORE_CODE_ADDRESS, &TransactionValidation::struct_tag())
=======
    fn get_transaction_validation(
        resolver: &impl MoveResolverExt,
    ) -> Option<TransactionValidation> {
        match resolver
            .get_resource(&CORE_CODE_ADDRESS, &TransactionValidation::struct_tag())
>>>>>>> 363af56a
            .ok()?
        {
            Some(blob) => bcs::from_bytes::<TransactionValidation>(&blob).ok(),
            _ => None,
        }
    }

    pub fn get_gas_parameters(
        &self,
        log_context: &AdapterLogSchema,
    ) -> Result<&AptosGasParameters, VMStatus> {
        self.gas_params.as_ref().ok_or_else(|| {
            speculative_error!(
                log_context,
                "VM Startup Failed. Gas Parameters Not Found".into()
            );
            VMStatus::Error(StatusCode::VM_STARTUP_FAILURE, None)
        })
    }

    pub fn get_storage_gas_parameters(
        &self,
        log_context: &AdapterLogSchema,
    ) -> Result<&StorageGasParameters, VMStatus> {
        self.storage_gas_params.as_ref().ok_or_else(|| {
            speculative_error!(
                log_context,
                "VM Startup Failed. Storage Gas Parameters Not Found".into()
            );
            VMStatus::Error(StatusCode::VM_STARTUP_FAILURE, None)
        })
    }

    pub fn get_gas_feature_version(&self) -> u64 {
        self.gas_feature_version
    }

    pub fn get_version(&self) -> Result<Version, VMStatus> {
        self.version.clone().ok_or_else(|| {
            alert!("VM Startup Failed. Version Not Found");
            VMStatus::Error(StatusCode::VM_STARTUP_FAILURE, None)
        })
    }

    pub fn get_features(&self) -> &Features {
        &self.features
    }

    pub fn check_gas(
        &self,
        resolver: &impl MoveResolverExt,
        txn_data: &TransactionMetadata,
        log_context: &AdapterLogSchema,
    ) -> Result<(), VMStatus> {
        let txn_gas_params = &self.get_gas_parameters(log_context)?.txn;
        let raw_bytes_len = txn_data.transaction_size;
        // The transaction is too large.
        if txn_data.transaction_size > txn_gas_params.max_transaction_size_in_bytes {
<<<<<<< HEAD
            let data = storage
                .get_resource_bytes(&CORE_CODE_ADDRESS, &ApprovedExecutionHashes::struct_tag());
=======
            let data =
                resolver.get_resource(&CORE_CODE_ADDRESS, &ApprovedExecutionHashes::struct_tag());
>>>>>>> 363af56a

            let valid = if let Ok(Some(bytes)) = data {
                let approved_execution_hashes =
                    bcs::from_bytes::<ApprovedExecutionHashes>(&bytes).ok();
                let valid = approved_execution_hashes
                    .map(|aeh| {
                        aeh.entries
                            .into_iter()
                            .any(|(_, hash)| hash == txn_data.script_hash)
                    })
                    .unwrap_or(false);
                valid
                    // If it is valid ensure that it is only the approved payload that exceeds the
                    // maximum. The (unknown) user input should be restricted to the original
                    // maximum transaction size.
                    && (txn_data.script_size + txn_gas_params.max_transaction_size_in_bytes
                        > txn_data.transaction_size)
                    // Since an approved transaction can be sent by anyone, the system is safer by
                    // enforcing an upper limit on governance transactions just so something really
                    // bad doesn't happen.
                    && txn_data.transaction_size <= MAXIMUM_APPROVED_TRANSACTION_SIZE.into()
            } else {
                false
            };

            if !valid {
                speculative_warn!(
                    log_context,
                    format!(
                        "[VM] Transaction size too big {} (max {})",
                        raw_bytes_len, txn_gas_params.max_transaction_size_in_bytes
                    ),
                );
                return Err(VMStatus::Error(
                    StatusCode::EXCEEDED_MAX_TRANSACTION_SIZE,
                    None,
                ));
            }
        }

        // The submitted max gas units that the transaction can consume is greater than the
        // maximum number of gas units bound that we have set for any
        // transaction.
        if txn_data.max_gas_amount() > txn_gas_params.maximum_number_of_gas_units {
            speculative_warn!(
                log_context,
                format!(
                    "[VM] Gas unit error; max {}, submitted {}",
                    txn_gas_params.maximum_number_of_gas_units,
                    txn_data.max_gas_amount()
                ),
            );
            return Err(VMStatus::Error(
                StatusCode::MAX_GAS_UNITS_EXCEEDS_MAX_GAS_UNITS_BOUND,
                None,
            ));
        }

        // The submitted transactions max gas units needs to be at least enough to cover the
        // intrinsic cost of the transaction as calculated against the size of the
        // underlying `RawTransaction`
        let intrinsic_gas: Gas = txn_gas_params
            .calculate_intrinsic_gas(raw_bytes_len)
            .to_unit_round_up_with_params(txn_gas_params);

        if txn_data.max_gas_amount() < intrinsic_gas {
            speculative_warn!(
                log_context,
                format!(
                    "[VM] Gas unit error; min {}, submitted {}",
                    intrinsic_gas,
                    txn_data.max_gas_amount()
                ),
            );
            return Err(VMStatus::Error(
                StatusCode::MAX_GAS_UNITS_BELOW_MIN_TRANSACTION_GAS_UNITS,
                None,
            ));
        }

        // The submitted gas price is less than the minimum gas unit price set by the VM.
        // NB: MIN_PRICE_PER_GAS_UNIT may equal zero, but need not in the future. Hence why
        // we turn off the clippy warning.
        #[allow(clippy::absurd_extreme_comparisons)]
        let below_min_bound = txn_data.gas_unit_price() < txn_gas_params.min_price_per_gas_unit;
        if below_min_bound {
            speculative_warn!(
                log_context,
                format!(
                    "[VM] Gas unit error; min {}, submitted {}",
                    txn_gas_params.min_price_per_gas_unit,
                    txn_data.gas_unit_price()
                ),
            );
            return Err(VMStatus::Error(
                StatusCode::GAS_UNIT_PRICE_BELOW_MIN_BOUND,
                None,
            ));
        }

        // The submitted gas price is greater than the maximum gas unit price set by the VM.
        if txn_data.gas_unit_price() > txn_gas_params.max_price_per_gas_unit {
            speculative_warn!(
                log_context,
                format!(
                    "[VM] Gas unit error; min {}, submitted {}",
                    txn_gas_params.max_price_per_gas_unit,
                    txn_data.gas_unit_price()
                ),
            );
            return Err(VMStatus::Error(
                StatusCode::GAS_UNIT_PRICE_ABOVE_MAX_BOUND,
                None,
            ));
        }
        Ok(())
    }

    /// Run the prologue of a transaction by calling into either `SCRIPT_PROLOGUE_NAME` function
    /// or `MULTI_AGENT_SCRIPT_PROLOGUE_NAME` function stored in the `ACCOUNT_MODULE` on chain.
    pub(crate) fn run_script_prologue(
        &self,
        session: &mut SessionExt,
        txn_data: &TransactionMetadata,
        log_context: &AdapterLogSchema,
    ) -> Result<(), VMStatus> {
        let transaction_validation = self.transaction_validation();
        let txn_sequence_number = txn_data.sequence_number();
        let txn_authentication_key = txn_data.authentication_key().to_vec();
        let txn_gas_price = txn_data.gas_unit_price();
        let txn_max_gas_units = txn_data.max_gas_amount();
        let txn_expiration_timestamp_secs = txn_data.expiration_timestamp_secs();
        let chain_id = txn_data.chain_id();
        let mut gas_meter = UnmeteredGasMeter;
        let secondary_auth_keys: Vec<MoveValue> = txn_data
            .secondary_authentication_keys
            .iter()
            .map(|auth_key| MoveValue::vector_u8(auth_key.to_vec()))
            .collect();
        let args = if txn_data.is_multi_agent() {
            vec![
                MoveValue::Signer(txn_data.sender),
                MoveValue::U64(txn_sequence_number),
                MoveValue::vector_u8(txn_authentication_key),
                MoveValue::vector_address(txn_data.secondary_signers()),
                MoveValue::Vector(secondary_auth_keys),
                MoveValue::U64(txn_gas_price.into()),
                MoveValue::U64(txn_max_gas_units.into()),
                MoveValue::U64(txn_expiration_timestamp_secs),
                MoveValue::U8(chain_id.id()),
            ]
        } else {
            vec![
                MoveValue::Signer(txn_data.sender),
                MoveValue::U64(txn_sequence_number),
                MoveValue::vector_u8(txn_authentication_key),
                MoveValue::U64(txn_gas_price.into()),
                MoveValue::U64(txn_max_gas_units.into()),
                MoveValue::U64(txn_expiration_timestamp_secs),
                MoveValue::U8(chain_id.id()),
                MoveValue::vector_u8(txn_data.script_hash.clone()),
            ]
        };
        let prologue_function_name = if txn_data.is_multi_agent() {
            &transaction_validation.multi_agent_prologue_name
        } else {
            &transaction_validation.script_prologue_name
        };
        session
            .execute_function_bypass_visibility(
                &transaction_validation.module_id(),
                prologue_function_name,
                // TODO: Deprecate this once we remove gas currency on the Move side.
                vec![],
                serialize_values(&args),
                &mut gas_meter,
            )
            .map(|_return_vals| ())
            .map_err(expect_no_verification_errors)
            .or_else(|err| convert_prologue_error(transaction_validation, err, log_context))
    }

    /// Run the prologue of a transaction by calling into `MODULE_PROLOGUE_NAME` function stored
    /// in the `ACCOUNT_MODULE` on chain.
    pub(crate) fn run_module_prologue(
        &self,
        session: &mut SessionExt,
        txn_data: &TransactionMetadata,
        log_context: &AdapterLogSchema,
    ) -> Result<(), VMStatus> {
        let transaction_validation = self.transaction_validation();

        let txn_sequence_number = txn_data.sequence_number();
        let txn_authentication_key = txn_data.authentication_key();
        let txn_gas_price = txn_data.gas_unit_price();
        let txn_max_gas_units = txn_data.max_gas_amount();
        let txn_expiration_timestamp_secs = txn_data.expiration_timestamp_secs();
        let chain_id = txn_data.chain_id();
        let mut gas_meter = UnmeteredGasMeter;
        session
            .execute_function_bypass_visibility(
                &transaction_validation.module_id(),
                &transaction_validation.module_prologue_name,
                // TODO: Deprecate this once we remove gas currency on the Move side.
                vec![],
                serialize_values(&vec![
                    MoveValue::Signer(txn_data.sender),
                    MoveValue::U64(txn_sequence_number),
                    MoveValue::vector_u8(txn_authentication_key.to_vec()),
                    MoveValue::U64(txn_gas_price.into()),
                    MoveValue::U64(txn_max_gas_units.into()),
                    MoveValue::U64(txn_expiration_timestamp_secs),
                    MoveValue::U8(chain_id.id()),
                ]),
                &mut gas_meter,
            )
            .map(|_return_vals| ())
            .map_err(expect_no_verification_errors)
            .or_else(|err| convert_prologue_error(transaction_validation, err, log_context))
    }

    /// Run the prologue for a multisig transaction. This needs to verify that:
    /// 1. The the multisig tx exists
    /// 2. It has received enough approvals to meet the signature threshold of the multisig account
    /// 3. If only the payload hash was stored on chain, the provided payload in execution should
    /// match that hash.
    pub(crate) fn run_multisig_prologue(
        &self,
        session: &mut SessionExt,
        txn_data: &TransactionMetadata,
        payload: &Multisig,
        log_context: &AdapterLogSchema,
    ) -> Result<(), VMStatus> {
        let transaction_validation = self.transaction_validation();
        let unreachable_error = VMStatus::Error(StatusCode::UNREACHABLE, None);
        let provided_payload = if let Some(payload) = &payload.transaction_payload {
            bcs::to_bytes(&payload).map_err(|_| unreachable_error.clone())?
        } else {
            // Default to empty bytes if payload is not provided.
            bcs::to_bytes::<Vec<u8>>(&vec![]).map_err(|_| unreachable_error)?
        };

        session
            .execute_function_bypass_visibility(
                &MULTISIG_ACCOUNT_MODULE,
                VALIDATE_MULTISIG_TRANSACTION,
                vec![],
                serialize_values(&vec![
                    MoveValue::Signer(txn_data.sender),
                    MoveValue::Address(payload.multisig_address),
                    MoveValue::vector_u8(provided_payload),
                ]),
                &mut UnmeteredGasMeter,
            )
            .map(|_return_vals| ())
            .map_err(expect_no_verification_errors)
            .or_else(|err| convert_prologue_error(transaction_validation, err, log_context))
    }

    /// Run the epilogue of a transaction by calling into `EPILOGUE_NAME` function stored
    /// in the `ACCOUNT_MODULE` on chain.
    pub(crate) fn run_success_epilogue(
        &self,
        session: &mut SessionExt,
        gas_remaining: Gas,
        txn_data: &TransactionMetadata,
        log_context: &AdapterLogSchema,
    ) -> Result<(), VMStatus> {
        fail_point!("move_adapter::run_success_epilogue", |_| {
            Err(VMStatus::Error(
                StatusCode::UNKNOWN_INVARIANT_VIOLATION_ERROR,
                None,
            ))
        });

        let transaction_validation = self.transaction_validation();
        let txn_sequence_number = txn_data.sequence_number();
        let txn_gas_price = txn_data.gas_unit_price();
        let txn_max_gas_units = txn_data.max_gas_amount();
        session
            .execute_function_bypass_visibility(
                &transaction_validation.module_id(),
                &transaction_validation.user_epilogue_name,
                // TODO: Deprecate this once we remove gas currency on the Move side.
                vec![],
                serialize_values(&vec![
                    MoveValue::Signer(txn_data.sender),
                    MoveValue::U64(txn_sequence_number),
                    MoveValue::U64(txn_gas_price.into()),
                    MoveValue::U64(txn_max_gas_units.into()),
                    MoveValue::U64(gas_remaining.into()),
                ]),
                &mut UnmeteredGasMeter,
            )
            .map(|_return_vals| ())
            .map_err(expect_no_verification_errors)
            .or_else(|err| convert_epilogue_error(transaction_validation, err, log_context))
    }

    /// Run the failure epilogue of a transaction by calling into `USER_EPILOGUE_NAME` function
    /// stored in the `ACCOUNT_MODULE` on chain.
    pub(crate) fn run_failure_epilogue(
        &self,
        session: &mut SessionExt,
        gas_remaining: Gas,
        txn_data: &TransactionMetadata,
        log_context: &AdapterLogSchema,
    ) -> Result<(), VMStatus> {
        let transaction_validation = self.transaction_validation();
        let txn_sequence_number = txn_data.sequence_number();
        let txn_gas_price = txn_data.gas_unit_price();
        let txn_max_gas_units = txn_data.max_gas_amount();
        session
            .execute_function_bypass_visibility(
                &transaction_validation.module_id(),
                &transaction_validation.user_epilogue_name,
                // TODO: Deprecate this once we remove gas currency on the Move side.
                vec![],
                serialize_values(&vec![
                    MoveValue::Signer(txn_data.sender),
                    MoveValue::U64(txn_sequence_number),
                    MoveValue::U64(txn_gas_price.into()),
                    MoveValue::U64(txn_max_gas_units.into()),
                    MoveValue::U64(gas_remaining.into()),
                ]),
                &mut UnmeteredGasMeter,
            )
            .map(|_return_vals| ())
            .map_err(expect_no_verification_errors)
            .or_else(|e| {
                expect_only_successful_execution(
                    e,
                    transaction_validation.user_epilogue_name.as_str(),
                    log_context,
                )
            })
    }

    pub(crate) fn extract_abort_info(
        &self,
        module: &ModuleId,
        abort_code: u64,
    ) -> Option<AbortInfo> {
        if let Some(m) = self.extract_module_metadata(module) {
            m.extract_abort_info(abort_code)
        } else {
            None
        }
    }

    pub(crate) fn extract_module_metadata(
        &self,
        module: &ModuleId,
    ) -> Option<RuntimeModuleMetadataV1> {
        if self.features.is_enabled(FeatureFlag::VM_BINARY_FORMAT_V6) {
            aptos_framework::get_vm_metadata(&self.move_vm, module)
        } else {
            aptos_framework::get_vm_metadata_v0(&self.move_vm, module)
        }
    }

    pub fn new_session<'r>(
        &self,
        resolver: &'r impl MoveResolverExt,
        session_id: SessionId,
    ) -> SessionExt<'r, '_> {
        self.move_vm.new_session(resolver, session_id)
    }

    pub fn load_module<'r>(
        &self,
        module_id: &ModuleId,
        resolver: &'r impl MoveResolverExt,
    ) -> VMResult<Arc<CompiledModule>> {
        self.move_vm.load_module(module_id, resolver)
    }
}

/// Internal APIs for the VM, primarily used for testing.
#[derive(Clone, Copy)]
pub struct AptosVMInternals<'a>(&'a AptosVMImpl);

impl<'a> AptosVMInternals<'a> {
    pub fn new(internal: &'a AptosVMImpl) -> Self {
        Self(internal)
    }

    /// Returns the internal Move VM instance.
    pub fn move_vm(self) -> &'a MoveVmExt {
        &self.0.move_vm
    }

    /// Returns the internal gas schedule if it has been loaded, or an error if it hasn't.
    pub fn gas_params(
        self,
        log_context: &AdapterLogSchema,
    ) -> Result<&'a AptosGasParameters, VMStatus> {
        self.0.get_gas_parameters(log_context)
    }

    /// Returns the version of Move Runtime.
    pub fn version(self) -> Result<Version, VMStatus> {
        self.0.get_version()
    }
}

pub(crate) fn get_transaction_output<A: AccessPathCache>(
    ap_cache: &mut A,
    session: SessionExt,
    gas_left: Gas,
    txn_data: &TransactionMetadata,
    status: ExecutionStatus,
    change_set_configs: &ChangeSetConfigs,
) -> Result<TransactionOutputExt, VMStatus> {
    let gas_used = txn_data
        .max_gas_amount()
        .checked_sub(gas_left)
        .expect("Balance should always be less than or equal to max gas amount");

    let change_set_ext = session.finish(ap_cache, change_set_configs)?;
    let (delta_change_set, change_set) = change_set_ext.into_inner();
    let (write_set, events) = change_set.into_inner();

    let txn_output = TransactionOutput::new(
        write_set,
        events,
        gas_used.into(),
        TransactionStatus::Keep(status),
    );

    Ok(TransactionOutputExt::new(delta_change_set, txn_output))
}

#[test]
fn vm_thread_safe() {
    fn assert_send<T: Send>() {}
    fn assert_sync<T: Sync>() {}

    use crate::AptosVM;

    assert_send::<AptosVM>();
    assert_sync::<AptosVM>();
    assert_send::<MoveVmExt>();
    assert_sync::<MoveVmExt>();
}<|MERGE_RESOLUTION|>--- conflicted
+++ resolved
@@ -183,19 +183,11 @@
     }
 
     // TODO: Move this to an on-chain config once those are a part of the core framework
-<<<<<<< HEAD
-    fn get_transaction_validation<S: ResourceRefResolver>(
-        remote_cache: &S,
-    ) -> Option<TransactionValidation> {
-        match remote_cache
-            .get_resource_bytes(&CORE_CODE_ADDRESS, &TransactionValidation::struct_tag())
-=======
     fn get_transaction_validation(
         resolver: &impl MoveResolverExt,
     ) -> Option<TransactionValidation> {
         match resolver
-            .get_resource(&CORE_CODE_ADDRESS, &TransactionValidation::struct_tag())
->>>>>>> 363af56a
+            .get_resource_bytes(&CORE_CODE_ADDRESS, &TransactionValidation::struct_tag())
             .ok()?
         {
             Some(blob) => bcs::from_bytes::<TransactionValidation>(&blob).ok(),
@@ -254,13 +246,8 @@
         let raw_bytes_len = txn_data.transaction_size;
         // The transaction is too large.
         if txn_data.transaction_size > txn_gas_params.max_transaction_size_in_bytes {
-<<<<<<< HEAD
-            let data = storage
-                .get_resource_bytes(&CORE_CODE_ADDRESS, &ApprovedExecutionHashes::struct_tag());
-=======
             let data =
-                resolver.get_resource(&CORE_CODE_ADDRESS, &ApprovedExecutionHashes::struct_tag());
->>>>>>> 363af56a
+                resolver.get_resource_bytes(&CORE_CODE_ADDRESS, &ApprovedExecutionHashes::struct_tag());
 
             let valid = if let Ok(Some(bytes)) = data {
                 let approved_execution_hashes =
