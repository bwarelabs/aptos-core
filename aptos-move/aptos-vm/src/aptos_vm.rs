// Copyright © Aptos Foundation
// Parts of the project are originally copyright © Meta Platforms, Inc.
// SPDX-License-Identifier: Apache-2.0

use crate::{
    adapter_common::{
        discard_error_output, discard_error_vm_status, PreprocessedTransaction, VMAdapter,
    },
    aptos_vm_impl::{get_transaction_output, AptosVMImpl, AptosVMInternals},
    block_executor::{AptosTransactionOutput, BlockAptosVM},
    counters::*,
    data_cache::StorageAdapter,
    errors::expect_only_successful_execution,
    move_vm_ext::{MoveResolverExt, RespawnedSession, SessionExt, SessionId},
    sharded_block_executor::ShardedBlockExecutor,
    system_module_names::*,
    transaction_metadata::TransactionMetadata,
    verifier, VMExecutor, VMValidator,
};
use anyhow::{anyhow, Result};
use aptos_aggregator::delta_change_set::DeltaChangeSet;
use aptos_block_executor::txn_commit_hook::NoOpTransactionCommitHook;
use aptos_crypto::HashValue;
use aptos_framework::natives::code::PublishRequest;
use aptos_gas::{
    AptosGasMeter, AptosGasParameters, ChangeSetConfigs, Gas, StandardGasMeter,
    StorageGasParameters,
};
use aptos_logger::{enabled, prelude::*, Level};
<<<<<<< HEAD
use aptos_mvhashmap::types::TxnIndex;
=======
use aptos_memory_usage_tracker::MemoryTrackedGasMeter;
>>>>>>> 75fb6caf
use aptos_state_view::StateView;
use aptos_types::{
    account_config,
    account_config::new_block_event_key,
    block_executor::partitioner::{BlockExecutorTransactions, SubBlocksForShard},
    block_metadata::BlockMetadata,
    fee_statement::FeeStatement,
    on_chain_config::{new_epoch_event_key, FeatureFlag, TimedFeatureOverride},
    transaction::{
        EntryFunction, ExecutionError, ExecutionStatus, ModuleBundle, Multisig,
        MultisigTransactionPayload, SignatureCheckedTransaction, SignedTransaction, Transaction,
        TransactionOutput, TransactionPayload, TransactionStatus, VMValidatorResult,
        WriteSetPayload,
    },
    vm_status::{AbortLocation, StatusCode, VMStatus},
    write_set::WriteSet,
};
use aptos_utils::{aptos_try, return_on_failure};
use aptos_vm_logging::{log_schema::AdapterLogSchema, speculative_error, speculative_log};
use aptos_vm_types::{change_set::VMChangeSet, output::VMOutput};
use fail::fail_point;
use move_binary_format::{
    access::ModuleAccess,
    compatibility::Compatibility,
    errors::{verification_error, Location, PartialVMError, VMError, VMResult},
    CompiledModule, IndexKind,
};
use move_core_types::{
    account_address::AccountAddress,
    ident_str,
    identifier::Identifier,
    language_storage::{ModuleId, TypeTag},
    transaction_argument::convert_txn_args,
    value::{serialize_values, MoveValue},
    vm_status::StatusType,
};
use move_vm_runtime::session::SerializedReturnValues;
use move_vm_types::gas::UnmeteredGasMeter;
use num_cpus;
use once_cell::sync::{Lazy, OnceCell};
use std::{
    cmp::{max, min},
    collections::{BTreeMap, BTreeSet},
    convert::{AsMut, AsRef},
    marker::Sync,
    sync::{
        atomic::{AtomicBool, Ordering},
        Arc,
    },
};

static EXECUTION_CONCURRENCY_LEVEL: OnceCell<usize> = OnceCell::new();
static NUM_EXECUTION_SHARD: OnceCell<usize> = OnceCell::new();
static NUM_PROOF_READING_THREADS: OnceCell<usize> = OnceCell::new();
static PARANOID_TYPE_CHECKS: OnceCell<bool> = OnceCell::new();
static PROCESSED_TRANSACTIONS_DETAILED_COUNTERS: OnceCell<bool> = OnceCell::new();
static TIMED_FEATURE_OVERRIDE: OnceCell<TimedFeatureOverride> = OnceCell::new();

pub static RAYON_EXEC_POOL: Lazy<Arc<rayon::ThreadPool>> = Lazy::new(|| {
    Arc::new(
        rayon::ThreadPoolBuilder::new()
            .num_threads(num_cpus::get())
            .thread_name(|index| format!("par_exec_{}", index))
            .build()
            .unwrap(),
    )
});

/// Remove this once the bundle is removed from the code.
static MODULE_BUNDLE_DISALLOWED: AtomicBool = AtomicBool::new(true);
pub fn allow_module_bundle_for_test() {
    MODULE_BUNDLE_DISALLOWED.store(false, Ordering::Relaxed);
}

pub struct AptosVM(pub(crate) AptosVMImpl);

struct AptosSimulationVM(AptosVM);

macro_rules! unwrap_or_discard {
    ($res:expr) => {
        match $res {
            Ok(s) => s,
            Err(e) => return discard_error_vm_status(e),
        }
    };
}

impl AptosVM {
    pub fn new(state: &impl StateView) -> Self {
        Self(AptosVMImpl::new(state))
    }

    pub fn new_for_validation(state: &impl StateView) -> Self {
        info!(
            AdapterLogSchema::new(state.id(), 0),
            "Adapter created for Validation"
        );
        Self::new(state)
    }

    /// Sets execution concurrency level when invoked the first time.
    pub fn set_concurrency_level_once(mut concurrency_level: usize) {
        concurrency_level = min(concurrency_level, num_cpus::get());
        // Only the first call succeeds, due to OnceCell semantics.
        EXECUTION_CONCURRENCY_LEVEL.set(concurrency_level).ok();
    }

    /// Get the concurrency level if already set, otherwise return default 1
    /// (sequential execution).
    ///
    /// The concurrency level is fixed to 1 if gas profiling is enabled.
    pub fn get_concurrency_level() -> usize {
        match EXECUTION_CONCURRENCY_LEVEL.get() {
            Some(concurrency_level) => *concurrency_level,
            None => 1,
        }
    }

    pub fn set_num_shards_once(mut num_shards: usize) {
        num_shards = max(num_shards, 1);
        // Only the first call succeeds, due to OnceCell semantics.
        NUM_EXECUTION_SHARD.set(num_shards).ok();
    }

    pub fn get_num_shards() -> usize {
        match NUM_EXECUTION_SHARD.get() {
            Some(num_shards) => *num_shards,
            None => 1,
        }
    }

    /// Sets runtime config when invoked the first time.
    pub fn set_paranoid_type_checks(enable: bool) {
        // Only the first call succeeds, due to OnceCell semantics.
        PARANOID_TYPE_CHECKS.set(enable).ok();
    }

    /// Get the paranoid type check flag if already set, otherwise return default true
    pub fn get_paranoid_checks() -> bool {
        match PARANOID_TYPE_CHECKS.get() {
            Some(enable) => *enable,
            None => true,
        }
    }

    // Set the override profile for timed features.
    pub fn set_timed_feature_override(profile: TimedFeatureOverride) {
        TIMED_FEATURE_OVERRIDE.set(profile).ok();
    }

    pub fn get_timed_feature_override() -> Option<TimedFeatureOverride> {
        TIMED_FEATURE_OVERRIDE.get().cloned()
    }

    /// Sets the # of async proof reading threads.
    pub fn set_num_proof_reading_threads_once(mut num_threads: usize) {
        // TODO(grao): Do more analysis to tune this magic number.
        num_threads = min(num_threads, 256);
        // Only the first call succeeds, due to OnceCell semantics.
        NUM_PROOF_READING_THREADS.set(num_threads).ok();
    }

    /// Returns the # of async proof reading threads if already set, otherwise return default value
    /// (32).
    pub fn get_num_proof_reading_threads() -> usize {
        match NUM_PROOF_READING_THREADS.get() {
            Some(num_threads) => *num_threads,
            None => 32,
        }
    }

    /// Sets addigional details in counters when invoked the first time.
    pub fn set_processed_transactions_detailed_counters() {
        // Only the first call succeeds, due to OnceCell semantics.
        PROCESSED_TRANSACTIONS_DETAILED_COUNTERS.set(true).ok();
    }

    /// Get whether we should capture additional details in counters
    pub fn get_processed_transactions_detailed_counters() -> bool {
        match PROCESSED_TRANSACTIONS_DETAILED_COUNTERS.get() {
            Some(value) => *value,
            None => false,
        }
    }

    pub fn internals(&self) -> AptosVMInternals {
        AptosVMInternals::new(&self.0)
    }

    /// Load a module into its internal MoveVM's code cache.
    pub fn load_module(
        &self,
        module_id: &ModuleId,
        resolver: &impl MoveResolverExt,
    ) -> VMResult<Arc<CompiledModule>> {
        self.0.load_module(module_id, resolver)
    }

    /// Generates a transaction output for a transaction that encountered errors during the
    /// execution process. This is public for now only for tests.
    pub fn failed_transaction_cleanup(
        &self,
        txn_idx: TxnIndex,
        error_code: VMStatus,
        gas_meter: &mut impl AptosGasMeter,
        txn_data: &TransactionMetadata,
        resolver: &impl MoveResolverExt,
        log_context: &AdapterLogSchema,
        change_set_configs: &ChangeSetConfigs,
    ) -> VMOutput {
        self.failed_transaction_cleanup_and_keep_vm_status(
            txn_idx,
            error_code,
            gas_meter,
            txn_data,
            resolver,
            log_context,
            change_set_configs,
        )
        .1
    }

    pub fn as_move_resolver<'a, S: StateView>(&self, state_view: &'a S) -> StorageAdapter<'a, S> {
        StorageAdapter::new_with_cached_config(
            state_view,
            self.0.get_gas_feature_version(),
            self.0.get_features(),
        )
    }

    fn fee_statement_from_gas_meter(
        txn_data: &TransactionMetadata,
        gas_meter: &impl AptosGasMeter,
    ) -> FeeStatement {
        let gas_used = txn_data
            .max_gas_amount()
            .checked_sub(gas_meter.balance())
            .expect("Balance should always be less than or equal to max gas amount");
        FeeStatement::new(
            gas_used.into(),
            u64::from(gas_meter.execution_gas_used()),
            u64::from(gas_meter.io_gas_used()),
            u64::from(gas_meter.storage_fee_used_in_gas_units()),
            u64::from(gas_meter.storage_fee_used()),
        )
    }

    fn failed_transaction_cleanup_and_keep_vm_status(
        &self,
        txn_idx: TxnIndex,
        error_code: VMStatus,
        gas_meter: &mut impl AptosGasMeter,
        txn_data: &TransactionMetadata,
        resolver: &impl MoveResolverExt,
        log_context: &AdapterLogSchema,
        change_set_configs: &ChangeSetConfigs,
    ) -> (VMStatus, VMOutput) {
<<<<<<< HEAD
        let mut session =
            self.0
                .new_session(txn_idx, resolver, SessionId::txn_meta(txn_data), true);
=======
        let mut session = self
            .0
            .new_session(resolver, SessionId::epilogue_meta(txn_data), true);
>>>>>>> 75fb6caf

        match TransactionStatus::from_vm_status(
            error_code.clone(),
            self.0
                .get_features()
                .is_enabled(FeatureFlag::CHARGE_INVARIANT_VIOLATION),
        ) {
            TransactionStatus::Keep(status) => {
                // Inject abort info if available.
                let status = match status {
                    ExecutionStatus::MoveAbort {
                        location: AbortLocation::Module(module),
                        code,
                        ..
                    } => {
                        let info = self.0.extract_abort_info(&module, code);
                        ExecutionStatus::MoveAbort {
                            location: AbortLocation::Module(module),
                            code,
                            info,
                        }
                    },
                    _ => status,
                };
                // The transaction should be charged for gas, so run the epilogue to do that.
                // This is running in a new session that drops any side effects from the
                // attempted transaction (e.g., spending funds that were needed to pay for gas),
                // so even if the previous failure occurred while running the epilogue, it
                // should not fail now. If it somehow fails here, there is no choice but to
                // discard the transaction.
                if let Err(e) = self.0.run_failure_epilogue(
                    &mut session,
                    gas_meter.balance(),
                    txn_data,
                    log_context,
                ) {
                    return discard_error_vm_status(e);
                }
                let fee_statement = AptosVM::fee_statement_from_gas_meter(txn_data, gas_meter);
                let txn_output = get_transaction_output(
                    &mut (),
                    session,
                    fee_statement,
                    status,
                    change_set_configs,
                )
                .unwrap_or_else(|e| discard_error_vm_status(e).1);
                (error_code, txn_output)
            },
            TransactionStatus::Discard(status) => {
                (VMStatus::error(status, None), discard_error_output(status))
            },
            TransactionStatus::Retry => unreachable!(),
        }
    }

    fn success_transaction_cleanup(
        &self,
        mut respawned_session: RespawnedSession,
        gas_meter: &mut impl AptosGasMeter,
        txn_data: &TransactionMetadata,
        log_context: &AdapterLogSchema,
        change_set_configs: &ChangeSetConfigs,
    ) -> Result<(VMStatus, VMOutput), VMStatus> {
        respawned_session.execute(|session| {
            self.0
                .run_success_epilogue(session, gas_meter.balance(), txn_data, log_context)
        })?;
        let change_set = respawned_session.finish(change_set_configs)?;
        let fee_statement = AptosVM::fee_statement_from_gas_meter(txn_data, gas_meter);
        let output = VMOutput::new(
            change_set,
            fee_statement,
            TransactionStatus::Keep(ExecutionStatus::Success),
        );

        Ok((VMStatus::Executed, output))
    }

    fn validate_and_execute_entry_function(
        &self,
        session: &mut SessionExt,
        gas_meter: &mut impl AptosGasMeter,
        senders: Vec<AccountAddress>,
        script_fn: &EntryFunction,
    ) -> Result<SerializedReturnValues, VMStatus> {
        let function = session.load_function(
            script_fn.module(),
            script_fn.function(),
            script_fn.ty_args(),
        )?;
        let struct_constructors = self
            .0
            .get_features()
            .is_enabled(FeatureFlag::STRUCT_CONSTRUCTORS);
        let args = verifier::transaction_arg_validation::validate_combine_signer_and_txn_args(
            session,
            senders,
            script_fn.args().to_vec(),
            &function,
            struct_constructors,
        )?;
        Ok(session.execute_entry_function(
            script_fn.module(),
            script_fn.function(),
            script_fn.ty_args().to_vec(),
            args,
            gas_meter,
        )?)
    }

    fn execute_script_or_entry_function(
        &self,
        resolver: &impl MoveResolverExt,
        mut session: SessionExt,
        gas_meter: &mut impl AptosGasMeter,
        txn_data: &TransactionMetadata,
        payload: &TransactionPayload,
        log_context: &AdapterLogSchema,
        new_published_modules_loaded: &mut bool,
        change_set_configs: &ChangeSetConfigs,
    ) -> Result<(VMStatus, VMOutput), VMStatus> {
        fail_point!("move_adapter::execute_script_or_entry_function", |_| {
            Err(VMStatus::Error {
                status_code: StatusCode::UNKNOWN_INVARIANT_VIOLATION_ERROR,
                sub_status: Some(move_core_types::vm_status::sub_status::unknown_invariant_violation::EPARANOID_FAILURE),
                message: None,
            })
        });

        // Run the execution logic
        {
            gas_meter.charge_intrinsic_gas_for_transaction(txn_data.transaction_size())?;

            match payload {
                TransactionPayload::Script(script) => {
                    let loaded_func =
                        session.load_script(script.code(), script.ty_args().to_vec())?;
                    let args =
                        verifier::transaction_arg_validation::validate_combine_signer_and_txn_args(
                            &mut session,
                            txn_data.senders(),
                            convert_txn_args(script.args()),
                            &loaded_func,
                            self.0
                                .get_features()
                                .is_enabled(FeatureFlag::STRUCT_CONSTRUCTORS),
                        )?;
                    session.execute_script(
                        script.code(),
                        script.ty_args().to_vec(),
                        args,
                        gas_meter,
                    )?;
                },
                TransactionPayload::EntryFunction(script_fn) => {
                    self.validate_and_execute_entry_function(
                        &mut session,
                        gas_meter,
                        txn_data.senders(),
                        script_fn,
                    )?;
                },

                // Not reachable as this function should only be invoked for entry or script
                // transaction payload.
                _ => {
                    return Err(VMStatus::error(StatusCode::UNREACHABLE, None));
                },
            };

            self.resolve_pending_code_publish(
                &mut session,
                gas_meter,
                new_published_modules_loaded,
            )?;

            let respawned_session = self.charge_change_set_and_respawn_session(
                session,
                resolver,
                gas_meter,
                change_set_configs,
                txn_data,
            )?;

            self.success_transaction_cleanup(
                respawned_session,
                gas_meter,
                txn_data,
                log_context,
                change_set_configs,
            )
        }
    }

    fn charge_change_set_and_respawn_session<'r, 'l>(
        &'l self,
        session: SessionExt,
        resolver: &'r impl MoveResolverExt,
        gas_meter: &mut impl AptosGasMeter,
        change_set_configs: &ChangeSetConfigs,
        txn_data: &TransactionMetadata,
    ) -> Result<RespawnedSession<'r, 'l>, VMStatus> {
        let txn_idx = session.txn_idx;
        let change_set = session.finish(&mut (), change_set_configs)?;
        gas_meter.charge_io_gas_for_write_set(change_set.write_set().iter())?;
        gas_meter.charge_storage_fee_for_all(
            change_set.write_set().iter(),
            change_set.events(),
            txn_data.transaction_size,
            txn_data.gas_unit_price,
        )?;

        // TODO(Gas): Charge for aggregator writes
<<<<<<< HEAD
        let session_id = SessionId::txn_meta(txn_data);
        RespawnedSession::spawn(txn_idx, &self.0, session_id, resolver, change_set)
=======
        let session_id = SessionId::epilogue_meta(txn_data);
        RespawnedSession::spawn(&self.0, session_id, resolver, change_set)
>>>>>>> 75fb6caf
    }

    // Execute a multisig transaction:
    // 1. Obtain the payload of the transaction to execute. This could have been stored on chain
    // when the multisig transaction was created.
    // 2. Execute the target payload. If this fails, discard the session and keep the gas meter and
    // failure object. In case of success, keep the session and also do any necessary module publish
    // cleanup.
    // 3. Call post transaction cleanup function in multisig account module with the result from (2)
    fn execute_multisig_transaction(
        &self,
        resolver: &impl MoveResolverExt,
        mut session: SessionExt,
        gas_meter: &mut impl AptosGasMeter,
        txn_data: &TransactionMetadata,
        txn_payload: &Multisig,
        log_context: &AdapterLogSchema,
        new_published_modules_loaded: &mut bool,
        change_set_configs: &ChangeSetConfigs,
    ) -> Result<(VMStatus, VMOutput), VMStatus> {
        fail_point!("move_adapter::execute_multisig_transaction", |_| {
            Err(VMStatus::error(
                StatusCode::UNKNOWN_INVARIANT_VIOLATION_ERROR,
                None,
            ))
        });

        gas_meter.charge_intrinsic_gas_for_transaction(txn_data.transaction_size())?;

        // Step 1: Obtain the payload. If any errors happen here, the entire transaction should fail
        let invariant_violation_error = || {
            PartialVMError::new(StatusCode::UNKNOWN_INVARIANT_VIOLATION_ERROR)
                .with_message("MultiSig transaction error".to_string())
                .finish(Location::Undefined)
        };
        let provided_payload = if let Some(payload) = &txn_payload.transaction_payload {
            bcs::to_bytes(&payload).map_err(|_| invariant_violation_error())?
        } else {
            // Default to empty bytes if payload is not provided.
            bcs::to_bytes::<Vec<u8>>(&vec![]).map_err(|_| invariant_violation_error())?
        };
        // Failures here will be propagated back.
        let payload_bytes: Vec<Vec<u8>> = session
            .execute_function_bypass_visibility(
                &MULTISIG_ACCOUNT_MODULE,
                GET_NEXT_TRANSACTION_PAYLOAD,
                vec![],
                serialize_values(&vec![
                    MoveValue::Address(txn_payload.multisig_address),
                    MoveValue::vector_u8(provided_payload),
                ]),
                gas_meter,
            )?
            .return_values
            .into_iter()
            .map(|(bytes, _ty)| bytes)
            .collect::<Vec<_>>();
        let payload_bytes = payload_bytes
            .first()
            // We expect the payload to either exists on chain or be passed along with the
            // transaction.
            .ok_or_else(|| {
                PartialVMError::new(StatusCode::UNKNOWN_INVARIANT_VIOLATION_ERROR)
                    .with_message("Multisig payload bytes return error".to_string())
                    .finish(Location::Undefined)
            })?;
        // We have to deserialize twice as the first time returns the actual return type of the
        // function, which is vec<u8>. The second time deserializes it into the correct
        // EntryFunction payload type.
        // If either deserialization fails for some reason, that means the user provided incorrect
        // payload data either during transaction creation or execution.
        let deserialization_error = PartialVMError::new(StatusCode::FAILED_TO_DESERIALIZE_ARGUMENT)
            .finish(Location::Undefined);
        let payload_bytes =
            bcs::from_bytes::<Vec<u8>>(payload_bytes).map_err(|_| deserialization_error.clone())?;
        let payload = bcs::from_bytes::<MultisigTransactionPayload>(&payload_bytes)
            .map_err(|_| deserialization_error)?;

        // Step 2: Execute the target payload. Transaction failure here is tolerated. In case of any
        // failures, we'll discard the session and start a new one. This ensures that any data
        // changes are not persisted.
        // The multisig transaction would still be considered executed even if execution fails.
        let execution_result = match payload {
            MultisigTransactionPayload::EntryFunction(entry_function) => self
                .execute_multisig_entry_function(
                    &mut session,
                    gas_meter,
                    txn_payload.multisig_address,
                    &entry_function,
                    new_published_modules_loaded,
                ),
        };

        // Step 3: Call post transaction cleanup function in multisig account module with the result
        // from Step 2.
        // Note that we don't charge execution or writeset gas for cleanup routines. This is
        // consistent with the high-level success/failure cleanup routines for user transactions.
        let cleanup_args = serialize_values(&vec![
            MoveValue::Address(txn_data.sender),
            MoveValue::Address(txn_payload.multisig_address),
            MoveValue::vector_u8(payload_bytes),
        ]);
        let respawned_session = if let Err(execution_error) = execution_result {
            // Invalidate the loader cache in case there was a new module loaded from a module
            // publish request that failed.
            // This is redundant with the logic in execute_user_transaction but unfortunately is
            // necessary here as executing the underlying call can fail without this function
            // returning an error to execute_user_transaction.
            if *new_published_modules_loaded {
                self.0.mark_loader_cache_as_invalid();
            };
            self.failure_multisig_payload_cleanup(
                session.txn_idx,
                resolver,
                execution_error,
                txn_data,
                cleanup_args,
            )?
        } else {
            self.success_multisig_payload_cleanup(
                resolver,
                session,
                gas_meter,
                txn_data,
                cleanup_args,
                change_set_configs,
            )?
        };

        // TODO(Gas): Charge for aggregator writes
        self.success_transaction_cleanup(
            respawned_session,
            gas_meter,
            txn_data,
            log_context,
            change_set_configs,
        )
    }

    fn execute_multisig_entry_function(
        &self,
        session: &mut SessionExt,
        gas_meter: &mut impl AptosGasMeter,
        multisig_address: AccountAddress,
        payload: &EntryFunction,
        new_published_modules_loaded: &mut bool,
    ) -> Result<(), VMStatus> {
        // If txn args are not valid, we'd still consider the transaction as executed but
        // failed. This is primarily because it's unrecoverable at this point.
        self.validate_and_execute_entry_function(
            session,
            gas_meter,
            vec![multisig_address],
            payload,
        )?;

        // Resolve any pending module publishes in case the multisig transaction is deploying
        // modules.
        self.resolve_pending_code_publish(session, gas_meter, new_published_modules_loaded)?;
        Ok(())
    }

    fn success_multisig_payload_cleanup<'r, 'l>(
        &'l self,
        resolver: &'r impl MoveResolverExt,
        session: SessionExt,
        gas_meter: &mut impl AptosGasMeter,
        txn_data: &TransactionMetadata,
        cleanup_args: Vec<Vec<u8>>,
        change_set_configs: &ChangeSetConfigs,
    ) -> Result<RespawnedSession<'r, 'l>, VMStatus> {
        // Charge gas for writeset before we do cleanup. This ensures we don't charge gas for
        // cleanup writeset changes, which is consistent with outer-level success cleanup
        // flow. We also wouldn't need to worry that we run out of gas when doing cleanup.
        let mut respawned_session = self.charge_change_set_and_respawn_session(
            session,
            resolver,
            gas_meter,
            change_set_configs,
            txn_data,
        )?;
        respawned_session.execute(|session| {
            session.execute_function_bypass_visibility(
                &MULTISIG_ACCOUNT_MODULE,
                SUCCESSFUL_TRANSACTION_EXECUTION_CLEANUP,
                vec![],
                cleanup_args,
                &mut UnmeteredGasMeter,
            )
        })?;
        Ok(respawned_session)
    }

    fn failure_multisig_payload_cleanup<'r, 'l>(
        &'l self,
        txn_idx: TxnIndex,
        resolver: &'r impl MoveResolverExt,
        execution_error: VMStatus,
        txn_data: &TransactionMetadata,
        mut cleanup_args: Vec<Vec<u8>>,
    ) -> Result<RespawnedSession<'r, 'l>, VMStatus> {
        // Start a fresh session for running cleanup that does not contain any changes from
        // the inner function call earlier (since it failed).
        let mut respawned_session = RespawnedSession::spawn(
            txn_idx,
            &self.0,
            SessionId::epilogue_meta(txn_data),
            resolver,
            VMChangeSet::empty(),
        )?;

        let execution_error = ExecutionError::try_from(execution_error)
            .map_err(|_| VMStatus::error(StatusCode::UNREACHABLE, None))?;
        // Serialization is not expected to fail so we're using invariant_violation error here.
        cleanup_args.push(bcs::to_bytes(&execution_error).map_err(|_| {
            PartialVMError::new(StatusCode::UNKNOWN_INVARIANT_VIOLATION_ERROR)
                .with_message("MultiSig payload cleanup error.".to_string())
                .finish(Location::Undefined)
        })?);
        respawned_session.execute(|session| {
            session.execute_function_bypass_visibility(
                &MULTISIG_ACCOUNT_MODULE,
                FAILED_TRANSACTION_EXECUTION_CLEANUP,
                vec![],
                cleanup_args,
                &mut UnmeteredGasMeter,
            )
        })?;
        Ok(respawned_session)
    }

    fn verify_module_bundle(
        session: &mut SessionExt,
        module_bundle: &ModuleBundle,
    ) -> VMResult<()> {
        for module_blob in module_bundle.iter() {
            match CompiledModule::deserialize(module_blob.code()) {
                Ok(module) => {
                    // verify the module doesn't exist
                    if session.load_module(&module.self_id()).is_ok() {
                        return Err(verification_error(
                            StatusCode::DUPLICATE_MODULE_NAME,
                            IndexKind::AddressIdentifier,
                            module.self_handle_idx().0,
                        )
                        .finish(Location::Undefined));
                    }
                },
                Err(err) => return Err(err.finish(Location::Undefined)),
            }
        }
        Ok(())
    }

    /// Execute all module initializers.
    fn execute_module_initialization(
        &self,
        session: &mut SessionExt,
        gas_meter: &mut impl AptosGasMeter,
        modules: &[CompiledModule],
        exists: BTreeSet<ModuleId>,
        senders: &[AccountAddress],
        new_published_modules_loaded: &mut bool,
    ) -> VMResult<()> {
        let init_func_name = ident_str!("init_module");
        for module in modules {
            if exists.contains(&module.self_id()) {
                // Call initializer only on first publish.
                continue;
            }
            *new_published_modules_loaded = true;
            let init_function = session.load_function(&module.self_id(), init_func_name, &[]);
            // it is ok to not have init_module function
            // init_module function should be (1) private and (2) has no return value
            // Note that for historic reasons, verification here is treated
            // as StatusCode::CONSTRAINT_NOT_SATISFIED, there this cannot be unified
            // with the general verify_module above.
            if init_function.is_ok() {
                if verifier::module_init::verify_module_init_function(module).is_ok() {
                    let args: Vec<Vec<u8>> = senders
                        .iter()
                        .map(|s| MoveValue::Signer(*s).simple_serialize().unwrap())
                        .collect();
                    session.execute_function_bypass_visibility(
                        &module.self_id(),
                        init_func_name,
                        vec![],
                        args,
                        gas_meter,
                    )?;
                } else {
                    return Err(PartialVMError::new(StatusCode::CONSTRAINT_NOT_SATISFIED)
                        .finish(Location::Undefined));
                }
            }
        }
        Ok(())
    }

    /// Deserialize a module bundle.
    fn deserialize_module_bundle(&self, modules: &ModuleBundle) -> VMResult<Vec<CompiledModule>> {
        let max_version = if self
            .0
            .get_features()
            .is_enabled(FeatureFlag::VM_BINARY_FORMAT_V6)
        {
            6
        } else {
            5
        };
        let mut result = vec![];
        for module_blob in modules.iter() {
            match CompiledModule::deserialize_with_max_version(module_blob.code(), max_version) {
                Ok(module) => {
                    result.push(module);
                },
                Err(_err) => {
                    return Err(PartialVMError::new(StatusCode::CODE_DESERIALIZATION_ERROR)
                        .finish(Location::Undefined))
                },
            }
        }
        Ok(result)
    }

    /// Execute a module bundle load request.
    /// TODO: this is going to be deprecated and removed in favor of code publishing via
    /// NativeCodeContext
    fn execute_modules(
        &self,
        resolver: &impl MoveResolverExt,
        mut session: SessionExt,
        gas_meter: &mut impl AptosGasMeter,
        txn_data: &TransactionMetadata,
        modules: &ModuleBundle,
        log_context: &AdapterLogSchema,
        new_published_modules_loaded: &mut bool,
        change_set_configs: &ChangeSetConfigs,
    ) -> Result<(VMStatus, VMOutput), VMStatus> {
        if MODULE_BUNDLE_DISALLOWED.load(Ordering::Relaxed) {
            return Err(VMStatus::error(StatusCode::FEATURE_UNDER_GATING, None));
        }
        fail_point!("move_adapter::execute_module", |_| {
            Err(VMStatus::error(
                StatusCode::UNKNOWN_INVARIANT_VIOLATION_ERROR,
                None,
            ))
        });

        gas_meter.charge_intrinsic_gas_for_transaction(txn_data.transaction_size())?;

        Self::verify_module_bundle(&mut session, modules)?;
        session.publish_module_bundle_with_compat_config(
            modules.clone().into_inner(),
            txn_data.sender(),
            gas_meter,
            Compatibility::new(
                true,
                true,
                !self
                    .0
                    .get_features()
                    .is_enabled(FeatureFlag::TREAT_FRIEND_AS_PRIVATE),
            ),
        )?;

        // call init function of the each module
        self.execute_module_initialization(
            &mut session,
            gas_meter,
            &self.deserialize_module_bundle(modules)?,
            BTreeSet::new(),
            &[txn_data.sender()],
            new_published_modules_loaded,
        )?;

        let respawned_session = self.charge_change_set_and_respawn_session(
            session,
            resolver,
            gas_meter,
            change_set_configs,
            txn_data,
        )?;

        self.success_transaction_cleanup(
            respawned_session,
            gas_meter,
            txn_data,
            log_context,
            change_set_configs,
        )
    }

    /// Resolve a pending code publish request registered via the NativeCodeContext.
    fn resolve_pending_code_publish(
        &self,
        session: &mut SessionExt,
        gas_meter: &mut impl AptosGasMeter,
        new_published_modules_loaded: &mut bool,
    ) -> VMResult<()> {
        if let Some(PublishRequest {
            destination,
            bundle,
            expected_modules,
            allowed_deps,
            check_compat: _,
        }) = session.extract_publish_request()
        {
            // TODO: unfortunately we need to deserialize the entire bundle here to handle
            // `init_module` and verify some deployment conditions, while the VM need to do
            // the deserialization again. Consider adding an API to MoveVM which allows to
            // directly pass CompiledModule.
            let modules = self.deserialize_module_bundle(&bundle)?;

            // Validate the module bundle
            self.validate_publish_request(session, &modules, expected_modules, allowed_deps)?;

            // Check what modules exist before publishing.
            let mut exists = BTreeSet::new();
            for m in &modules {
                let id = m.self_id();
                if session.exists_module(&id)? {
                    exists.insert(id);
                }
            }

            // Publish the bundle and execute initializers
            // publish_module_bundle doesn't actually load the published module into
            // the loader cache. It only puts the module data in the data cache.
            return_on_failure!(session.publish_module_bundle_with_compat_config(
                bundle.into_inner(),
                destination,
                gas_meter,
                Compatibility::new(
                    true,
                    true,
                    !self
                        .0
                        .get_features()
                        .is_enabled(FeatureFlag::TREAT_FRIEND_AS_PRIVATE),
                ),
            ));

            self.execute_module_initialization(
                session,
                gas_meter,
                &modules,
                exists,
                &[destination],
                new_published_modules_loaded,
            )
        } else {
            Ok(())
        }
    }

    /// Validate a publish request.
    fn validate_publish_request(
        &self,
        session: &mut SessionExt,
        modules: &[CompiledModule],
        mut expected_modules: BTreeSet<String>,
        allowed_deps: Option<BTreeMap<AccountAddress, BTreeSet<String>>>,
    ) -> VMResult<()> {
        for m in modules {
            if !expected_modules.remove(m.self_id().name().as_str()) {
                return Err(Self::metadata_validation_error(&format!(
                    "unregistered module: '{}'",
                    m.self_id().name()
                )));
            }
            if let Some(allowed) = &allowed_deps {
                for dep in m.immediate_dependencies() {
                    if !allowed
                        .get(dep.address())
                        .map(|modules| {
                            modules.contains("") || modules.contains(dep.name().as_str())
                        })
                        .unwrap_or(false)
                    {
                        return Err(Self::metadata_validation_error(&format!(
                            "unregistered dependency: '{}'",
                            dep
                        )));
                    }
                }
            }
            aptos_framework::verify_module_metadata(m, self.0.get_features())
                .map_err(|err| Self::metadata_validation_error(&err.to_string()))?;
        }
        verifier::resource_groups::validate_resource_groups(session, modules)?;

        if !expected_modules.is_empty() {
            return Err(Self::metadata_validation_error(
                "not all registered modules published",
            ));
        }
        Ok(())
    }

    fn metadata_validation_error(msg: &str) -> VMError {
        PartialVMError::new(StatusCode::CONSTRAINT_NOT_SATISFIED)
            .with_message(format!("metadata and code bundle mismatch: {}", msg))
            .finish(Location::Undefined)
    }

    fn make_standard_gas_meter(
        &self,
        balance: Gas,
        log_context: &AdapterLogSchema,
    ) -> Result<MemoryTrackedGasMeter<StandardGasMeter>, VMStatus> {
        Ok(MemoryTrackedGasMeter::new(StandardGasMeter::new(
            self.0.get_gas_feature_version(),
            self.0.get_gas_parameters(log_context)?.clone(),
            self.0.get_storage_gas_parameters(log_context)?.clone(),
            balance,
        )))
    }

    fn execute_user_transaction_impl(
        &self,
        txn_idx: TxnIndex,
        resolver: &impl MoveResolverExt,
        txn: &SignatureCheckedTransaction,
        log_context: &AdapterLogSchema,
        gas_meter: &mut impl AptosGasMeter,
    ) -> (VMStatus, VMOutput) {
        // Revalidate the transaction.
<<<<<<< HEAD
        let mut session = self
            .0
            .new_session(txn_idx, resolver, SessionId::txn(txn), true);
=======
        let mut session = self.0.new_session(resolver, SessionId::prologue(txn), true);
>>>>>>> 75fb6caf
        if let Err(err) = self.validate_signature_checked_transaction(
            &mut session,
            resolver,
            txn,
            false,
            log_context,
        ) {
            return discard_error_vm_status(err);
        };

        if self.0.get_gas_feature_version() >= 1 {
            // Create a new session so that the data cache is flushed.
            // This is to ensure we correctly charge for loading certain resources, even if they
            // have been previously cached in the prologue.
            //
            // TODO(Gas): Do this in a better way in the future, perhaps without forcing the data cache to be flushed.
            // By releasing resource group cache, we start with a fresh slate for resource group
            // cost accounting.
            resolver.release_resource_group_cache();
            session = self
                .0
                .new_session(txn_idx, resolver, SessionId::txn(txn), true);
        }

        let storage_gas_params = unwrap_or_discard!(self.0.get_storage_gas_parameters(log_context));
        let txn_data = TransactionMetadata::new(txn);

        // We keep track of whether any newly published modules are loaded into the Vm's loader
        // cache as part of executing transactions. This would allow us to decide whether the cache
        // should be flushed later.
        let mut new_published_modules_loaded = false;
        let result = match txn.payload() {
            payload @ TransactionPayload::Script(_)
            | payload @ TransactionPayload::EntryFunction(_) => self
                .execute_script_or_entry_function(
                    resolver,
                    session,
                    gas_meter,
                    &txn_data,
                    payload,
                    log_context,
                    &mut new_published_modules_loaded,
                    &storage_gas_params.change_set_configs,
                ),
            TransactionPayload::Multisig(payload) => self.execute_multisig_transaction(
                resolver,
                session,
                gas_meter,
                &txn_data,
                payload,
                log_context,
                &mut new_published_modules_loaded,
                &storage_gas_params.change_set_configs,
            ),

            // Deprecated. Will be removed in the future.
            TransactionPayload::ModuleBundle(m) => self.execute_modules(
                resolver,
                session,
                gas_meter,
                &txn_data,
                m,
                log_context,
                &mut new_published_modules_loaded,
                &storage_gas_params.change_set_configs,
            ),
        };

        let gas_usage = txn_data
            .max_gas_amount()
            .checked_sub(gas_meter.balance())
            .expect("Balance should always be less than or equal to max gas amount set");
        TXN_GAS_USAGE.observe(u64::from(gas_usage) as f64);

        match result {
            Ok(output) => output,
            Err(err) => {
                // Invalidate the loader cache in case there was a new module loaded from a module
                // publish request that failed.
                // This ensures the loader cache is flushed later to align storage with the cache.
                // None of the modules in the bundle will be committed to storage,
                // but some of them may have ended up in the cache.
                if new_published_modules_loaded {
                    self.0.mark_loader_cache_as_invalid();
                };

                let txn_status = TransactionStatus::from_vm_status(
                    err.clone(),
                    self.0
                        .get_features()
                        .is_enabled(FeatureFlag::CHARGE_INVARIANT_VIOLATION),
                );
                if txn_status.is_discarded() {
                    discard_error_vm_status(err)
                } else {
                    self.failed_transaction_cleanup_and_keep_vm_status(
                        txn_idx,
                        err,
                        gas_meter,
                        &txn_data,
                        resolver,
                        log_context,
                        &storage_gas_params.change_set_configs,
                    )
                }
            },
        }
    }

    fn execute_user_transaction(
        &self,
        txn_idx: TxnIndex,
        resolver: &impl MoveResolverExt,
        txn: &SignatureCheckedTransaction,
        log_context: &AdapterLogSchema,
    ) -> (VMStatus, VMOutput) {
        let balance = TransactionMetadata::new(txn).max_gas_amount();
        // TODO: would we end up having a diverging behavior by creating the gas meter at an earlier time?
        let mut gas_meter = unwrap_or_discard!(self.make_standard_gas_meter(balance, log_context));

        self.execute_user_transaction_impl(txn_idx, resolver, txn, log_context, &mut gas_meter)
    }

    pub fn execute_user_transaction_with_custom_gas_meter<G, F>(
        txn_idx: TxnIndex,
        state_view: &impl StateView,
        txn: &SignatureCheckedTransaction,
        log_context: &AdapterLogSchema,
        make_gas_meter: F,
    ) -> Result<(VMStatus, VMOutput, G), VMStatus>
    where
        G: AptosGasMeter,
        F: FnOnce(u64, AptosGasParameters, StorageGasParameters, Gas) -> Result<G, VMStatus>,
    {
        // TODO(Gas): revisit this.
        let vm = AptosVM::new(state_view);

        // TODO(Gas): avoid creating txn metadata twice.
        let balance = TransactionMetadata::new(txn).max_gas_amount();
        let mut gas_meter = make_gas_meter(
            vm.0.get_gas_feature_version(),
            vm.0.get_gas_parameters(log_context)?.clone(),
            vm.0.get_storage_gas_parameters(log_context)?.clone(),
            balance,
        )?;

        let resolver = StorageAdapter::new_with_cached_config(
            state_view,
            vm.0.get_gas_feature_version(),
            vm.0.get_features(),
        );
        let (status, output) =
            vm.execute_user_transaction_impl(txn_idx, &resolver, txn, log_context, &mut gas_meter);

        Ok((status, output, gas_meter))
    }

    fn execute_writeset(
        &self,
        txn_idx: TxnIndex,
        resolver: &impl MoveResolverExt,
        writeset_payload: &WriteSetPayload,
        txn_sender: Option<AccountAddress>,
        session_id: SessionId,
    ) -> Result<VMChangeSet, VMStatus> {
        let mut gas_meter = UnmeteredGasMeter;
        let change_set_configs =
            ChangeSetConfigs::unlimited_at_gas_feature_version(self.0.get_gas_feature_version());

        match writeset_payload {
            WriteSetPayload::Direct(change_set) => {
                let write_set = change_set.write_set().clone();
                let events = change_set.events().to_vec();
                VMChangeSet::new(
                    write_set,
                    DeltaChangeSet::empty(),
                    events,
                    &change_set_configs,
                )
            },
            WriteSetPayload::Script { script, execute_as } => {
                let mut tmp_session = self.0.new_session(txn_idx, resolver, session_id, true);
                let senders = match txn_sender {
                    None => vec![*execute_as],
                    Some(sender) => vec![sender, *execute_as],
                };

                let loaded_func =
                    tmp_session.load_script(script.code(), script.ty_args().to_vec())?;
                let args =
                    verifier::transaction_arg_validation::validate_combine_signer_and_txn_args(
                        &mut tmp_session,
                        senders,
                        convert_txn_args(script.args()),
                        &loaded_func,
                        self.0
                            .get_features()
                            .is_enabled(FeatureFlag::STRUCT_CONSTRUCTORS),
                    )?;

                return_on_failure!(tmp_session.execute_script(
                    script.code(),
                    script.ty_args().to_vec(),
                    args,
                    &mut gas_meter,
                ));
                Ok(tmp_session.finish(&mut (), &change_set_configs)?)
            },
        }
    }

    fn read_writeset(
        &self,
        state_view: &impl StateView,
        write_set: &WriteSet,
    ) -> Result<(), VMStatus> {
        // All Move executions satisfy the read-before-write property. Thus we need to read each
        // access path that the write set is going to update.
        for (state_key, _) in write_set.iter() {
            state_view
                .get_state_value_bytes(state_key)
                .map_err(|_| VMStatus::error(StatusCode::STORAGE_ERROR, None))?;
        }
        Ok(())
    }

    fn validate_waypoint_change_set(
        change_set: &VMChangeSet,
        log_context: &AdapterLogSchema,
    ) -> Result<(), VMStatus> {
        let has_new_block_event = change_set
            .events()
            .iter()
            .any(|e| *e.key() == new_block_event_key());
        let has_new_epoch_event = change_set
            .events()
            .iter()
            .any(|e| *e.key() == new_epoch_event_key());
        if has_new_block_event && has_new_epoch_event {
            Ok(())
        } else {
            error!(
                *log_context,
                "[aptos_vm] waypoint txn needs to emit new epoch and block"
            );
            Err(VMStatus::error(StatusCode::INVALID_WRITE_SET, None))
        }
    }

    pub(crate) fn process_waypoint_change_set(
        &self,
        txn_idx: TxnIndex,
        resolver: &impl MoveResolverExt,
        writeset_payload: WriteSetPayload,
        log_context: &AdapterLogSchema,
    ) -> Result<(VMStatus, VMOutput), VMStatus> {
        // TODO: user specified genesis id to distinguish different genesis write sets
        let genesis_id = HashValue::zero();
        let change_set = self.execute_writeset(
            txn_idx,
            resolver,
            &writeset_payload,
            Some(aptos_types::account_config::reserved_vm_address()),
            SessionId::genesis(genesis_id),
        )?;

        Self::validate_waypoint_change_set(&change_set, log_context)?;
        self.read_writeset(resolver, change_set.write_set())?;
        SYSTEM_TRANSACTIONS_EXECUTED.inc();

        let output = VMOutput::new(change_set, FeeStatement::zero(), VMStatus::Executed.into());
        Ok((VMStatus::Executed, output))
    }

    pub(crate) fn process_block_prologue(
        &self,
        txn_idx: TxnIndex,
        resolver: &impl MoveResolverExt,
        block_metadata: BlockMetadata,
        log_context: &AdapterLogSchema,
    ) -> Result<(VMStatus, VMOutput), VMStatus> {
        fail_point!("move_adapter::process_block_prologue", |_| {
            Err(VMStatus::error(
                StatusCode::UNKNOWN_INVARIANT_VIOLATION_ERROR,
                None,
            ))
        });

        let txn_data = TransactionMetadata {
            sender: account_config::reserved_vm_address(),
            max_gas_amount: 0.into(),
            ..Default::default()
        };
        let mut gas_meter = UnmeteredGasMeter;
        let mut session = self.0.new_session(
            txn_idx,
            resolver,
            SessionId::block_meta(&block_metadata),
            true,
        );

        let args = serialize_values(&block_metadata.get_prologue_move_args(txn_data.sender));
        session
            .execute_function_bypass_visibility(
                &BLOCK_MODULE,
                BLOCK_PROLOGUE,
                vec![],
                args,
                &mut gas_meter,
            )
            .map(|_return_vals| ())
            .or_else(|e| {
                expect_only_successful_execution(e, BLOCK_PROLOGUE.as_str(), log_context)
            })?;
        SYSTEM_TRANSACTIONS_EXECUTED.inc();

        let output = get_transaction_output(
            &mut (),
            session,
            FeeStatement::zero(),
            ExecutionStatus::Success,
            &self
                .0
                .get_storage_gas_parameters(log_context)?
                .change_set_configs,
        )?;
        Ok((VMStatus::Executed, output))
    }

    /// Executes a SignedTransaction without performing signature verification.
    pub fn simulate_signed_transaction(
        txn_idx: TxnIndex,
        txn: &SignedTransaction,
        state_view: &impl StateView,
    ) -> (VMStatus, TransactionOutput) {
        let vm = AptosVM::new(state_view);
        let simulation_vm = AptosSimulationVM(vm);
        let log_context = AdapterLogSchema::new(state_view.id(), 0);

        // Try to simulate with aggregator enabled.
        let (vm_status, vm_output) = simulation_vm.simulate_signed_transaction(
            txn_idx,
            &simulation_vm.0.as_move_resolver(state_view),
            txn,
            &log_context,
            true,
        );

        // Because simulation returns a VMOutput, it has both writes and deltas
        // produced by the transaction. Conversion to TransactionOutput materializes
        // deltas and merges them with the write set, and can fail (e.g. applying
        // a delta led to integer overflow). It is important to catch the failing
        // case and re-simulate the transaction without an aggregator, in order to
        // obtain the precise location of abort and gas used.
        match vm_output.into_transaction_output(state_view) {
            Ok(output) => (vm_status, output),
            Err(_) => {
                // Conversion to TransactionOutput failed, re-simulate without aggregators.
                let (vm_status, vm_output) = simulation_vm.simulate_signed_transaction(
                    txn_idx,
                    &simulation_vm.0.as_move_resolver(state_view),
                    txn,
                    &log_context,
                    false,
                );

                // Make sure to return the right types. Note that here conversion
                // never fails because delta change set is empty.
                (
                    vm_status,
                    vm_output.into_transaction_output(state_view).expect(
                        "Conversion to TransactionOutput without aggregator always succeeds.",
                    ),
                )
            },
        }
    }

    pub fn execute_view_function(
        txn_idx: TxnIndex,
        state_view: &impl StateView,
        module_id: ModuleId,
        func_name: Identifier,
        type_args: Vec<TypeTag>,
        arguments: Vec<Vec<u8>>,
        gas_budget: u64,
    ) -> Result<Vec<Vec<u8>>> {
        let vm = AptosVM::new(state_view);
        let log_context = AdapterLogSchema::new(state_view.id(), 0);
        let mut gas_meter = MemoryTrackedGasMeter::new(StandardGasMeter::new(
            vm.0.get_gas_feature_version(),
            vm.0.get_gas_parameters(&log_context)?.clone(),
            vm.0.get_storage_gas_parameters(&log_context)?.clone(),
            gas_budget,
        ));
        let resolver = vm.as_move_resolver(state_view);
        let mut session = vm.new_session(txn_idx, &resolver, SessionId::Void, true);

        let func_inst = session.load_function(&module_id, &func_name, &type_args)?;
        let metadata = vm.0.extract_module_metadata(&module_id);
        let arguments = verifier::view_function::validate_view_function(
            &mut session,
            arguments,
            func_name.as_ident_str(),
            &func_inst,
            metadata.as_ref(),
            vm.0.get_features()
                .is_enabled(FeatureFlag::STRUCT_CONSTRUCTORS),
        )?;

        Ok(session
            .execute_function_bypass_visibility(
                &module_id,
                func_name.as_ident_str(),
                type_args,
                arguments,
                &mut gas_meter,
            )
            .map_err(|err| anyhow!("Failed to execute function: {:?}", err))?
            .return_values
            .into_iter()
            .map(|(bytes, _ty)| bytes)
            .collect::<Vec<_>>())
    }

    fn run_prologue_with_payload(
        &self,
        session: &mut SessionExt,
        resolver: &impl MoveResolverExt,
        payload: &TransactionPayload,
        txn_data: &TransactionMetadata,
        log_context: &AdapterLogSchema,
        // Whether the prologue is run as part of tx simulation.
        is_simulation: bool,
    ) -> Result<(), VMStatus> {
        match payload {
            TransactionPayload::Script(_) => {
                self.0.check_gas(resolver, txn_data, log_context)?;
                self.0.run_script_prologue(session, txn_data, log_context)
            },
            TransactionPayload::EntryFunction(_) => {
                // NOTE: Script and EntryFunction shares the same prologue
                self.0.check_gas(resolver, txn_data, log_context)?;
                self.0.run_script_prologue(session, txn_data, log_context)
            },
            TransactionPayload::Multisig(multisig_payload) => {
                self.0.check_gas(resolver, txn_data, log_context)?;
                // Still run script prologue for multisig transaction to ensure the same tx
                // validations are still run for this multisig execution tx, which is submitted by
                // one of the owners.
                self.0.run_script_prologue(session, txn_data, log_context)?;
                // Skip validation if this is part of tx simulation.
                // This allows simulating multisig txs without having to first create the multisig
                // tx.
                if !is_simulation {
                    self.0
                        .run_multisig_prologue(session, txn_data, multisig_payload, log_context)
                } else {
                    Ok(())
                }
            },

            // Deprecated. Will be removed in the future.
            TransactionPayload::ModuleBundle(_module) => {
                if MODULE_BUNDLE_DISALLOWED.load(Ordering::Relaxed) {
                    return Err(VMStatus::error(StatusCode::FEATURE_UNDER_GATING, None));
                }
                self.0.check_gas(resolver, txn_data, log_context)?;
                self.0.run_module_prologue(session, txn_data, log_context)
            },
        }
    }
}

// Executor external API
impl VMExecutor for AptosVM {
    /// Execute a block of `transactions`. The output vector will have the exact same length as the
    /// input vector. The discarded transactions will be marked as `TransactionStatus::Discard` and
    /// have an empty `WriteSet`. Also `state_view` is immutable, and does not have interior
    /// mutability. Writes to be applied to the data view are encoded in the write set part of a
    /// transaction output.
    fn execute_block(
        transactions: Vec<Transaction>,
        state_view: &(impl StateView + Sync),
        maybe_block_gas_limit: Option<u64>,
    ) -> Result<Vec<TransactionOutput>, VMStatus> {
        fail_point!("move_adapter::execute_block", |_| {
            Err(VMStatus::error(
                StatusCode::UNKNOWN_INVARIANT_VIOLATION_ERROR,
                None,
            ))
        });
        let log_context = AdapterLogSchema::new(state_view.id(), 0);
        info!(
            log_context,
            "Executing block, transaction count: {}",
            transactions.len()
        );

        let count = transactions.len();
        let ret = BlockAptosVM::execute_block::<
            _,
            NoOpTransactionCommitHook<AptosTransactionOutput, VMStatus>,
        >(
            Arc::clone(&RAYON_EXEC_POOL),
            BlockExecutorTransactions::Unsharded(transactions),
            state_view,
            Self::get_concurrency_level(),
            maybe_block_gas_limit,
            None,
        );
        if ret.is_ok() {
            // Record the histogram count for transactions per block.
            BLOCK_TRANSACTION_COUNT.observe(count as f64);
        }
        ret
    }

    fn execute_block_sharded<S: StateView + Sync + Send + 'static>(
        sharded_block_executor: &ShardedBlockExecutor<S>,
        transactions: Vec<SubBlocksForShard<Transaction>>,
        state_view: Arc<S>,
        maybe_block_gas_limit: Option<u64>,
    ) -> Result<Vec<TransactionOutput>, VMStatus> {
        let log_context = AdapterLogSchema::new(state_view.id(), 0);
        info!(
            log_context,
            "Executing block, transaction count: {}",
            transactions.iter().map(|s| s.num_txns()).sum::<usize>()
        );

        let count = transactions.len();
        let ret = sharded_block_executor.execute_block(
            state_view,
            transactions,
            AptosVM::get_concurrency_level(),
            maybe_block_gas_limit,
        );
        if ret.is_ok() {
            // Record the histogram count for transactions per block.
            BLOCK_TRANSACTION_COUNT.observe(count as f64);
        }
        ret
    }
}

// VMValidator external API
impl VMValidator for AptosVM {
    /// Determine if a transaction is valid. Will return `None` if the transaction is accepted,
    /// `Some(Err)` if the VM rejects it, with `Err` as an error code. Verification performs the
    /// following steps:
    /// 1. The signature on the `SignedTransaction` matches the public key included in the
    ///    transaction
    /// 2. The script to be executed is under given specific configuration.
    /// 3. Invokes `Account.prologue`, which checks properties such as the transaction has the
    /// right sequence number and the sender has enough balance to pay for the gas.
    /// TBD:
    /// 1. Transaction arguments matches the main function's type signature.
    ///    We don't check this item for now and would execute the check at execution time.
    fn validate_transaction(
        &self,
        txn_idx: TxnIndex,
        transaction: SignedTransaction,
        state_view: &impl StateView,
    ) -> VMValidatorResult {
        let _timer = TXN_VALIDATION_SECONDS.start_timer();
        let log_context = AdapterLogSchema::new(state_view.id(), 0);
        let txn = match Self::check_signature(transaction) {
            Ok(t) => t,
            _ => {
                return VMValidatorResult::error(StatusCode::INVALID_SIGNATURE);
            },
        };

        let resolver = self.as_move_resolver(state_view);
        let mut session = self
            .0
<<<<<<< HEAD
            .new_session(txn_idx, &resolver, SessionId::txn(&txn), true);
=======
            .new_session(&resolver, SessionId::prologue(&txn), true);
>>>>>>> 75fb6caf
        let validation_result = self.validate_signature_checked_transaction(
            &mut session,
            &resolver,
            &txn,
            true,
            &log_context,
        );

        // Increment the counter for transactions verified.
        let (counter_label, result) = match validation_result {
            Ok(_) => (
                "success",
                VMValidatorResult::new(None, txn.gas_unit_price()),
            ),
            Err(err) => (
                "failure",
                VMValidatorResult::new(Some(err.status_code()), 0),
            ),
        };

        TRANSACTIONS_VALIDATED
            .with_label_values(&[counter_label])
            .inc();

        result
    }
}

impl VMAdapter for AptosVM {
    fn new_session<'r>(
        &self,
        txn_idx: TxnIndex,
        resolver: &'r impl MoveResolverExt,
        session_id: SessionId,
        aggregator_enabled: bool,
    ) -> SessionExt<'r, '_> {
        self.0
            .new_session(txn_idx, resolver, session_id, aggregator_enabled)
    }

    fn check_signature(txn: SignedTransaction) -> Result<SignatureCheckedTransaction> {
        txn.check_signature()
    }

    fn check_transaction_format(&self, txn: &SignedTransaction) -> Result<(), VMStatus> {
        if txn.contains_duplicate_signers() {
            return Err(VMStatus::error(
                StatusCode::SIGNERS_CONTAIN_DUPLICATES,
                None,
            ));
        }

        Ok(())
    }

    fn run_prologue(
        &self,
        session: &mut SessionExt,
        resolver: &impl MoveResolverExt,
        transaction: &SignatureCheckedTransaction,
        log_context: &AdapterLogSchema,
    ) -> Result<(), VMStatus> {
        let txn_data = TransactionMetadata::new(transaction);
        self.run_prologue_with_payload(
            session,
            resolver,
            transaction.payload(),
            &txn_data,
            log_context,
            false,
        )
    }

    fn should_restart_execution(vm_output: &VMOutput) -> bool {
        let new_epoch_event_key = aptos_types::on_chain_config::new_epoch_event_key();
        vm_output
            .events()
            .iter()
            .any(|event| *event.key() == new_epoch_event_key)
    }

    fn execute_single_transaction(
        &self,
        txn_idx: TxnIndex,
        txn: &PreprocessedTransaction,
        resolver: &impl MoveResolverExt,
        log_context: &AdapterLogSchema,
    ) -> Result<(VMStatus, VMOutput, Option<String>), VMStatus> {
        Ok(match txn {
            PreprocessedTransaction::BlockMetadata(block_metadata) => {
                fail_point!("aptos_vm::execution::block_metadata");
                let (vm_status, output) = self.process_block_prologue(
                    txn_idx,
                    resolver,
                    block_metadata.clone(),
                    log_context,
                )?;
                (vm_status, output, Some("block_prologue".to_string()))
            },
            PreprocessedTransaction::WaypointWriteSet(write_set_payload) => {
                let (vm_status, output) = self.process_waypoint_change_set(
                    txn_idx,
                    resolver,
                    write_set_payload.clone(),
                    log_context,
                )?;
                (vm_status, output, Some("waypoint_write_set".to_string()))
            },
            PreprocessedTransaction::UserTransaction(txn) => {
                fail_point!("aptos_vm::execution::user_transaction");
                let sender = txn.sender().to_string();
                let _timer = TXN_TOTAL_SECONDS.start_timer();
                let (vm_status, output) =
                    self.execute_user_transaction(txn_idx, resolver, txn, log_context);

                if let StatusType::InvariantViolation = vm_status.status_type() {
                    match vm_status.status_code() {
                        // Type resolution failure can be triggered by user input when providing a bad type argument, skip this case.
                        StatusCode::TYPE_RESOLUTION_FAILURE
                            if vm_status.sub_status()
                                == Some(move_core_types::vm_status::sub_status::type_resolution_failure::EUSER_TYPE_LOADING_FAILURE) => {},
                        // The known Move function failure and type resolution failure could be a result of speculative execution. Use speculative logger.
                        StatusCode::UNEXPECTED_ERROR_FROM_KNOWN_MOVE_FUNCTION
                        | StatusCode::TYPE_RESOLUTION_FAILURE => {
                            speculative_error!(
                                log_context,
                                format!(
                                    "[aptos_vm] Transaction breaking invariant violation. txn: {:?}, status: {:?}",
                                    bcs::to_bytes::<SignedTransaction>(&**txn),
                                    vm_status
                                ),
                            );
                        },
                        // Paranoid mode failure. We need to be alerted about this ASAP.
                        StatusCode::UNKNOWN_INVARIANT_VIOLATION_ERROR
                            if vm_status.sub_status()
                                == Some(move_core_types::vm_status::sub_status::unknown_invariant_violation::EPARANOID_FAILURE) =>
                        {
                            error!(
                                *log_context,
                                "[aptos_vm] Transaction breaking paranoid mode. txn: {:?}, status: {:?}",
                                bcs::to_bytes::<SignedTransaction>(&**txn),
                                vm_status,
                            );
                        },
                        // Paranoid mode failure but with reference counting
                        StatusCode::UNKNOWN_INVARIANT_VIOLATION_ERROR
                            if vm_status.sub_status()
                                == Some(move_core_types::vm_status::sub_status::unknown_invariant_violation::EREFERENCE_COUNTING_FAILURE) =>
                        {
                            error!(
                                *log_context,
                                "[aptos_vm] Transaction breaking paranoid mode. txn: {:?}, status: {:?}",
                                bcs::to_bytes::<SignedTransaction>(&**txn),
                                vm_status,
                            );
                        },
                        // Ignore Storage Error as it can be intentionally triggered by parallel execution.
                        StatusCode::STORAGE_ERROR => (),
                        // We will log the rest of invariant violation directly with regular logger as they shouldn't happen.
                        //
                        // TODO: Add different counters for the error categories here.
                        _ => {
                            error!(
                                *log_context,
                                "[aptos_vm] Transaction breaking invariant violation. txn: {:?}, status: {:?}",
                                bcs::to_bytes::<SignedTransaction>(&**txn),
                                vm_status,
                            );
                        },
                    }
                }

                // Increment the counter for user transactions executed.
                let counter_label = match output.status() {
                    TransactionStatus::Keep(_) => Some("success"),
                    TransactionStatus::Discard(_) => Some("discarded"),
                    TransactionStatus::Retry => None,
                };
                if let Some(label) = counter_label {
                    USER_TRANSACTIONS_EXECUTED.with_label_values(&[label]).inc();
                }
                (vm_status, output, Some(sender))
            },
            PreprocessedTransaction::InvalidSignature => {
                let (vm_status, output) =
                    discard_error_vm_status(VMStatus::error(StatusCode::INVALID_SIGNATURE, None));
                (vm_status, output, None)
            },
            PreprocessedTransaction::StateCheckpoint => {
                let status = TransactionStatus::Keep(ExecutionStatus::Success);
                let output = VMOutput::empty_with_status(status);
                (VMStatus::Executed, output, Some("state_checkpoint".into()))
            },
        })
    }
}

impl AsRef<AptosVMImpl> for AptosVM {
    fn as_ref(&self) -> &AptosVMImpl {
        &self.0
    }
}

impl AsMut<AptosVMImpl> for AptosVM {
    fn as_mut(&mut self) -> &mut AptosVMImpl {
        &mut self.0
    }
}

impl AptosSimulationVM {
    fn validate_simulated_transaction(
        &self,
        session: &mut SessionExt,
        resolver: &impl MoveResolverExt,
        transaction: &SignedTransaction,
        txn_data: &TransactionMetadata,
        log_context: &AdapterLogSchema,
    ) -> Result<(), VMStatus> {
        self.0.check_transaction_format(transaction)?;
        self.0.run_prologue_with_payload(
            session,
            resolver,
            transaction.payload(),
            txn_data,
            log_context,
            true,
        )
    }

    fn simulate_signed_transaction(
        &self,
        txn_idx: TxnIndex,
        resolver: &impl MoveResolverExt,
        txn: &SignedTransaction,
        log_context: &AdapterLogSchema,
        aggregator_enabled: bool,
    ) -> (VMStatus, VMOutput) {
        // simulation transactions should not carry valid signatures, otherwise malicious fullnodes
        // may execute them without user's explicit permission.
        if txn.signature_is_valid() {
            return discard_error_vm_status(VMStatus::error(StatusCode::INVALID_SIGNATURE, None));
        }

        // Revalidate the transaction.
        let txn_data = TransactionMetadata::new(txn);
        let mut session = self.0.new_session(
            txn_idx,
            resolver,
            SessionId::txn_meta(&txn_data),
            aggregator_enabled,
        );
        if let Err(err) =
            self.validate_simulated_transaction(&mut session, resolver, txn, &txn_data, log_context)
        {
            return discard_error_vm_status(err);
        };

        let gas_params = match self.0 .0.get_gas_parameters(log_context) {
            Err(err) => return discard_error_vm_status(err),
            Ok(s) => s,
        };
        let storage_gas_params = match self.0 .0.get_storage_gas_parameters(log_context) {
            Err(err) => return discard_error_vm_status(err),
            Ok(s) => s,
        };

        let mut gas_meter = MemoryTrackedGasMeter::new(StandardGasMeter::new(
            self.0 .0.get_gas_feature_version(),
            gas_params.clone(),
            storage_gas_params.clone(),
            txn_data.max_gas_amount(),
        ));

        let mut new_published_modules_loaded = false;
        let result = match txn.payload() {
            payload @ TransactionPayload::Script(_)
            | payload @ TransactionPayload::EntryFunction(_) => {
                self.0.execute_script_or_entry_function(
                    resolver,
                    session,
                    &mut gas_meter,
                    &txn_data,
                    payload,
                    log_context,
                    &mut new_published_modules_loaded,
                    &storage_gas_params.change_set_configs,
                )
            },
            TransactionPayload::Multisig(multisig) => {
                if let Some(payload) = multisig.transaction_payload.clone() {
                    match payload {
                        MultisigTransactionPayload::EntryFunction(entry_function) => {
                            aptos_try!({
                                return_on_failure!(self.0.execute_multisig_entry_function(
                                    &mut session,
                                    &mut gas_meter,
                                    multisig.multisig_address,
                                    &entry_function,
                                    &mut new_published_modules_loaded,
                                ));
                                // TODO: Deduplicate this against execute_multisig_transaction
                                // A bit tricky since we need to skip success/failure cleanups,
                                // which is in the middle. Introducing a boolean would make the code
                                // messier.
                                let respawned_session =
                                    self.0.charge_change_set_and_respawn_session(
                                        session,
                                        resolver,
                                        &mut gas_meter,
                                        &storage_gas_params.change_set_configs,
                                        &txn_data,
                                    )?;

                                self.0.success_transaction_cleanup(
                                    respawned_session,
                                    &mut gas_meter,
                                    &txn_data,
                                    log_context,
                                    &storage_gas_params.change_set_configs,
                                )
                            })
                        },
                    }
                } else {
                    Err(VMStatus::error(StatusCode::MISSING_DATA, None))
                }
            },

            // Deprecated. Will be removed in the future.
            TransactionPayload::ModuleBundle(m) => self.0.execute_modules(
                resolver,
                session,
                &mut gas_meter,
                &txn_data,
                m,
                log_context,
                &mut new_published_modules_loaded,
                &storage_gas_params.change_set_configs,
            ),
        };

        match result {
            Ok(output) => output,
            Err(err) => {
                // Invalidate the loader cache in case there was a new module loaded from a module
                // publish request that failed.
                // This ensures the loader cache is flushed later to align storage with the cache.
                // None of the modules in the bundle will be committed to storage,
                // but some of them may have ended up in the cache.
                if new_published_modules_loaded {
                    self.0 .0.mark_loader_cache_as_invalid();
                };
                let txn_status = TransactionStatus::from_vm_status(
                    err.clone(),
                    self.0
                         .0
                        .get_features()
                        .is_enabled(FeatureFlag::CHARGE_INVARIANT_VIOLATION),
                );
                if txn_status.is_discarded() {
                    discard_error_vm_status(err)
                } else {
                    let (vm_status, output) = self.0.failed_transaction_cleanup_and_keep_vm_status(
                        txn_idx,
                        err,
                        &mut gas_meter,
                        &txn_data,
                        resolver,
                        log_context,
                        &storage_gas_params.change_set_configs,
                    );
                    (vm_status, output)
                }
            },
        }
    }
}<|MERGE_RESOLUTION|>--- conflicted
+++ resolved
@@ -27,11 +27,8 @@
     StorageGasParameters,
 };
 use aptos_logger::{enabled, prelude::*, Level};
-<<<<<<< HEAD
 use aptos_mvhashmap::types::TxnIndex;
-=======
 use aptos_memory_usage_tracker::MemoryTrackedGasMeter;
->>>>>>> 75fb6caf
 use aptos_state_view::StateView;
 use aptos_types::{
     account_config,
@@ -289,15 +286,9 @@
         log_context: &AdapterLogSchema,
         change_set_configs: &ChangeSetConfigs,
     ) -> (VMStatus, VMOutput) {
-<<<<<<< HEAD
-        let mut session =
-            self.0
-                .new_session(txn_idx, resolver, SessionId::txn_meta(txn_data), true);
-=======
         let mut session = self
             .0
-            .new_session(resolver, SessionId::epilogue_meta(txn_data), true);
->>>>>>> 75fb6caf
+            .new_session(txn_idx, resolver, SessionId::epilogue_meta(txn_data), true);
 
         match TransactionStatus::from_vm_status(
             error_code.clone(),
@@ -512,13 +503,8 @@
         )?;
 
         // TODO(Gas): Charge for aggregator writes
-<<<<<<< HEAD
-        let session_id = SessionId::txn_meta(txn_data);
+        let session_id = SessionId::epilogue_meta(txn_data);
         RespawnedSession::spawn(txn_idx, &self.0, session_id, resolver, change_set)
-=======
-        let session_id = SessionId::epilogue_meta(txn_data);
-        RespawnedSession::spawn(&self.0, session_id, resolver, change_set)
->>>>>>> 75fb6caf
     }
 
     // Execute a multisig transaction:
@@ -1047,13 +1033,7 @@
         gas_meter: &mut impl AptosGasMeter,
     ) -> (VMStatus, VMOutput) {
         // Revalidate the transaction.
-<<<<<<< HEAD
-        let mut session = self
-            .0
-            .new_session(txn_idx, resolver, SessionId::txn(txn), true);
-=======
-        let mut session = self.0.new_session(resolver, SessionId::prologue(txn), true);
->>>>>>> 75fb6caf
+        let mut session = self.0.new_session(txn_idx, resolver, SessionId::prologue(txn), true);
         if let Err(err) = self.validate_signature_checked_transaction(
             &mut session,
             resolver,
@@ -1631,11 +1611,7 @@
         let resolver = self.as_move_resolver(state_view);
         let mut session = self
             .0
-<<<<<<< HEAD
-            .new_session(txn_idx, &resolver, SessionId::txn(&txn), true);
-=======
-            .new_session(&resolver, SessionId::prologue(&txn), true);
->>>>>>> 75fb6caf
+            .new_session(txn_idx, &resolver, SessionId::prologue(&txn), true);
         let validation_result = self.validate_signature_checked_transaction(
             &mut session,
             &resolver,
