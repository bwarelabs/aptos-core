/// Allow stakers and operators to enter a staking contract with reward sharing.
/// The main accounting logic in a staking contract consists of 2 parts:
/// 1. Tracks how much commission needs to be paid out to the operator. This is tracked with an increasing principal
/// amount that's updated every time the operator requests commission, the staker withdraws funds, or the staker
/// switches operators.
/// 2. Distributions of funds to operators (commissions) and stakers (stake withdrawals) use the shares model provided
/// by the pool_u64 to track shares that increase in price as the stake pool accumulates rewards.
///
/// Example flow:
/// 1. A staker creates a staking contract with an operator by calling create_staking_contract() with 100 coins of
/// initial stake and commission = 10%. This means the operator will receive 10% of any accumulated rewards. A new stake
/// pool will be created and hosted in a separate account that's controlled by the staking contract.
/// 2. The operator sets up a validator node and, once ready, joins the validator set by calling stake::join_validator_set
/// 3. After some time, the stake pool gains rewards and now has 150 coins.
/// 4. Operator can now call request_commission. 10% of (150 - 100) = 5 coins will be unlocked from the stake pool. The
/// staker's principal is now updated from 100 to 145 (150 coins - 5 coins of commission). The pending distribution pool
/// has 5 coins total and the operator owns all 5 shares of it.
/// 5. Some more time has passed. The pool now has 50 more coins in rewards and a total balance of 195. The operator
/// calls request_commission again. Since the previous 5 coins have now become withdrawable, it'll be deposited into the
/// operator's account first. Their new commission will be 10% of (195 coins - 145 principal) = 5 coins. Principal is
/// updated to be 190 (195 - 5). Pending distribution pool has 5 coins and operator owns all 5 shares.
/// 6. Staker calls unlock_stake to unlock 50 coins of stake, which gets added to the pending distribution pool. Based
/// on shares math, staker will be owning 50 shares and operator still owns 5 shares of the 55-coin pending distribution
/// pool.
/// 7. Some time passes and the 55 coins become fully withdrawable from the stake pool. Due to accumulated rewards, the
/// 55 coins become 70 coins. Calling distribute() distributes 6 coins to the operator and 64 coins to the validator.
module aptos_framework::staking_contract {
    use std::bcs;
    use std::error;
    use std::features;
    use std::signer;
    use std::vector;

    use aptos_std::pool_u64::{Self, Pool};
    use aptos_std::simple_map::{Self, SimpleMap};

    use aptos_framework::account::{Self, SignerCapability};
    use aptos_framework::aptos_account;
    use aptos_framework::aptos_coin::AptosCoin;
    use aptos_framework::coin::{Self, Coin};
    use aptos_framework::event::{EventHandle, emit, emit_event};
    use aptos_framework::stake::{Self, OwnerCapability};
    use aptos_framework::staking_config;

    friend aptos_framework::delegation_pool;

    const SALT: vector<u8> = b"aptos_framework::staking_contract";

    /// Store amount must be at least the min stake required for a stake pool to join the validator set.
    const EINSUFFICIENT_STAKE_AMOUNT: u64 = 1;
    /// Commission percentage has to be between 0 and 100.
    const EINVALID_COMMISSION_PERCENTAGE: u64 = 2;
    /// Staker has no staking contracts.
    const ENO_STAKING_CONTRACT_FOUND_FOR_STAKER: u64 = 3;
    /// No staking contract between the staker and operator found.
    const ENO_STAKING_CONTRACT_FOUND_FOR_OPERATOR: u64 = 4;
    /// Staking contracts can't be merged.
    const ECANT_MERGE_STAKING_CONTRACTS: u64 = 5;
    /// The staking contract already exists and cannot be re-created.
    const ESTAKING_CONTRACT_ALREADY_EXISTS: u64 = 6;
    /// Not enough active stake to withdraw. Some stake might still pending and will be active in the next epoch.
    const EINSUFFICIENT_ACTIVE_STAKE_TO_WITHDRAW: u64 = 7;
    /// Caller must be either the staker, operator, or beneficiary.
    const ENOT_STAKER_OR_OPERATOR_OR_BENEFICIARY: u64 = 8;
    /// Changing beneficiaries for operators is not supported.
    const EOPERATOR_BENEFICIARY_CHANGE_NOT_SUPPORTED: u64 = 9;

    /// Maximum number of distributions a stake pool can support.
    const MAXIMUM_PENDING_DISTRIBUTIONS: u64 = 20;

    #[resource_group(scope = module_)]
    struct StakingGroupContainer {}

    struct StakingContract has store {
        // Recorded principal after the last commission distribution.
        // This is only used to calculate the commission the operator should be receiving.
        principal: u64,
        pool_address: address,
        // The stake pool's owner capability. This can be used to control funds in the stake pool.
        owner_cap: OwnerCapability,
        commission_percentage: u64,
        // Current distributions, including operator commission withdrawals and staker's partial withdrawals.
        distribution_pool: Pool,
        // Just in case we need the SignerCap for stake pool account in the future.
        signer_cap: SignerCapability,
    }

    struct Store has key {
        staking_contracts: SimpleMap<address, StakingContract>,

        // Events.
        create_staking_contract_events: EventHandle<CreateStakingContractEvent>,
        update_voter_events: EventHandle<UpdateVoterEvent>,
        reset_lockup_events: EventHandle<ResetLockupEvent>,
        add_stake_events: EventHandle<AddStakeEvent>,
        request_commission_events: EventHandle<RequestCommissionEvent>,
        unlock_stake_events: EventHandle<UnlockStakeEvent>,
        switch_operator_events: EventHandle<SwitchOperatorEvent>,
        add_distribution_events: EventHandle<AddDistributionEvent>,
        distribute_events: EventHandle<DistributeEvent>,
    }

    struct BeneficiaryForOperator has key {
        beneficiary_for_operator: address,
    }

    struct UpdateCommissionEvent has drop, store {
        staker: address,
        operator: address,
        old_commission_percentage: u64,
        new_commission_percentage: u64,
    }

    #[event]
    struct UpdateCommission has drop, store {
        staker: address,
        operator: address,
        old_commission_percentage: u64,
        new_commission_percentage: u64,
    }

    #[resource_group_member(group = aptos_framework::staking_contract::StakingGroupContainer)]
    struct StakingGroupUpdateCommissionEvent has key {
        update_commission_events: EventHandle<UpdateCommissionEvent>,
    }

    #[event]
    struct CreateStakingContract has drop, store {
        operator: address,
        voter: address,
        pool_address: address,
        principal: u64,
        commission_percentage: u64,
    }

    #[event]
    struct UpdateVoter has drop, store {
        operator: address,
        pool_address: address,
        old_voter: address,
        new_voter: address,
    }

    #[event]
    struct ResetLockup has drop, store {
        operator: address,
        pool_address: address,
    }

    #[event]
    struct AddStake has drop, store {
        operator: address,
        pool_address: address,
        amount: u64
    }

    #[event]
    struct RequestCommission has drop, store {
        operator: address,
        pool_address: address,
        accumulated_rewards: u64,
        commission_amount: u64,
    }

    #[event]
    struct UnlockStake has drop, store {
        operator: address,
        pool_address: address,
        amount: u64,
        commission_paid: u64,
    }

    #[event]
    struct SwitchOperator has drop, store {
        old_operator: address,
        new_operator: address,
        pool_address: address,
    }

    #[event]
    struct AddDistribution has drop, store {
        operator: address,
        pool_address: address,
        amount: u64,
    }

    #[event]
    struct Distribute has drop, store {
        operator: address,
        pool_address: address,
        recipient: address,
        amount: u64,
    }

    #[event]
    struct SetBeneficiaryForOperator has drop, store {
        operator: address,
        old_beneficiary: address,
        new_beneficiary: address,
    }

    struct CreateStakingContractEvent has drop, store {
        operator: address,
        voter: address,
        pool_address: address,
        principal: u64,
        commission_percentage: u64,
    }

    struct UpdateVoterEvent has drop, store {
        operator: address,
        pool_address: address,
        old_voter: address,
        new_voter: address,
    }

    struct ResetLockupEvent has drop, store {
        operator: address,
        pool_address: address,
    }

    struct AddStakeEvent has drop, store {
        operator: address,
        pool_address: address,
        amount: u64
    }

    struct RequestCommissionEvent has drop, store {
        operator: address,
        pool_address: address,
        accumulated_rewards: u64,
        commission_amount: u64,
    }

    struct UnlockStakeEvent has drop, store {
        operator: address,
        pool_address: address,
        amount: u64,
        commission_paid: u64,
    }

    struct SwitchOperatorEvent has drop, store {
        old_operator: address,
        new_operator: address,
        pool_address: address,
    }

    struct AddDistributionEvent has drop, store {
        operator: address,
        pool_address: address,
        amount: u64,
    }

    struct DistributeEvent has drop, store {
        operator: address,
        pool_address: address,
        recipient: address,
        amount: u64,
    }

<<<<<<< HEAD
    #[event]
    struct SetBeneficiaryForOperator has drop, store {
        operator: address,
        old_beneficiary: address,
        new_beneficiary: address,
    }

    #[event]
    struct DestroyStakingContractEvent has drop, store {
        staker: address,
        operator: address,
    }

=======
>>>>>>> b8b116f5
    #[view]
    /// Return the address of the underlying stake pool for the staking contract between the provided staker and
    /// operator.
    ///
    /// This errors out the staking contract with the provided staker and operator doesn't exist.
    public fun stake_pool_address(staker: address, operator: address): address acquires Store {
        assert_staking_contract_exists(staker, operator);
        let staking_contracts = &borrow_global<Store>(staker).staking_contracts;
        simple_map::borrow(staking_contracts, &operator).pool_address
    }

    #[view]
    /// Return the last recorded principal (the amount that 100% belongs to the staker with commission already paid for)
    /// for staking contract between the provided staker and operator.
    ///
    /// This errors out the staking contract with the provided staker and operator doesn't exist.
    public fun last_recorded_principal(staker: address, operator: address): u64 acquires Store {
        assert_staking_contract_exists(staker, operator);
        let staking_contracts = &borrow_global<Store>(staker).staking_contracts;
        simple_map::borrow(staking_contracts, &operator).principal
    }

    #[view]
    /// Return percentage of accumulated rewards that will be paid to the operator as commission for staking contract
    /// between the provided staker and operator.
    ///
    /// This errors out the staking contract with the provided staker and operator doesn't exist.
    public fun commission_percentage(staker: address, operator: address): u64 acquires Store {
        assert_staking_contract_exists(staker, operator);
        let staking_contracts = &borrow_global<Store>(staker).staking_contracts;
        simple_map::borrow(staking_contracts, &operator).commission_percentage
    }

    #[view]
    /// Return a tuple of three numbers:
    /// 1. The total active stake in the underlying stake pool
    /// 2. The total accumulated rewards that haven't had commission paid out
    /// 3. The commission amount owned from those accumulated rewards.
    ///
    /// This errors out the staking contract with the provided staker and operator doesn't exist.
    public fun staking_contract_amounts(staker: address, operator: address): (u64, u64, u64) acquires Store {
        assert_staking_contract_exists(staker, operator);
        let staking_contracts = &borrow_global<Store>(staker).staking_contracts;
        let staking_contract = simple_map::borrow(staking_contracts, &operator);
        get_staking_contract_amounts_internal(staking_contract)
    }

    #[view]
    /// Return the number of pending distributions (e.g. commission, withdrawals from stakers).
    ///
    /// This errors out the staking contract with the provided staker and operator doesn't exist.
    public fun pending_distribution_counts(staker: address, operator: address): u64 acquires Store {
        assert_staking_contract_exists(staker, operator);
        let staking_contracts = &borrow_global<Store>(staker).staking_contracts;
        pool_u64::shareholders_count(&simple_map::borrow(staking_contracts, &operator).distribution_pool)
    }

    #[view]
    /// Return true if the staking contract between the provided staker and operator exists.
    public fun staking_contract_exists(staker: address, operator: address): bool acquires Store {
        if (!exists<Store>(staker)) {
            return false
        };

        let store = borrow_global<Store>(staker);
        simple_map::contains_key(&store.staking_contracts, &operator)
    }

    #[view]
    /// Return the beneficiary address of the operator.
    public fun beneficiary_for_operator(operator: address): address acquires BeneficiaryForOperator {
        if (exists<BeneficiaryForOperator>(operator)) {
            return borrow_global<BeneficiaryForOperator>(operator).beneficiary_for_operator
        } else {
            operator
        }
    }

    #[view]
    /// Return the address of the stake pool to be created with the provided staker, operator and seed.
    public fun get_expected_stake_pool_address(
        staker: address,
        operator: address,
        contract_creation_seed: vector<u8>,
    ): address {
        let seed = create_resource_account_seed(staker, operator, contract_creation_seed);
        account::create_resource_address(&staker, seed)
    }

    /// Staker can call this function to create a simple staking contract with a specified operator.
    public entry fun create_staking_contract(
        staker: &signer,
        operator: address,
        voter: address,
        amount: u64,
        commission_percentage: u64,
        // Optional seed used when creating the staking contract account.
        contract_creation_seed: vector<u8>,
    ) acquires Store {
        let staked_coins = coin::withdraw<AptosCoin>(staker, amount);
        create_staking_contract_with_coins(
            staker, operator, voter, staked_coins, commission_percentage, contract_creation_seed);
    }

    /// Staker can call this function to create a simple staking contract with a specified operator.
    public fun create_staking_contract_with_coins(
        staker: &signer,
        operator: address,
        voter: address,
        coins: Coin<AptosCoin>,
        commission_percentage: u64,
        // Optional seed used when creating the staking contract account.
        contract_creation_seed: vector<u8>,
    ): address acquires Store {
        assert!(
            commission_percentage >= 0 && commission_percentage <= 100,
            error::invalid_argument(EINVALID_COMMISSION_PERCENTAGE),
        );
        // The amount should be at least the min_stake_required, so the stake pool will be eligible to join the
        // validator set.
        let (min_stake_required, _) = staking_config::get_required_stake(&staking_config::get());
        let principal = coin::value(&coins);
        assert!(principal >= min_stake_required, error::invalid_argument(EINSUFFICIENT_STAKE_AMOUNT));

        // Initialize Store resource if this is the first time the staker has delegated to anyone.
        let staker_address = signer::address_of(staker);
        if (!exists<Store>(staker_address)) {
            move_to(staker, new_staking_contracts_holder(staker));
        };

        // Cannot create the staking contract if it already exists.
        let store = borrow_global_mut<Store>(staker_address);
        let staking_contracts = &mut store.staking_contracts;
        assert!(
            !simple_map::contains_key(staking_contracts, &operator),
            error::already_exists(ESTAKING_CONTRACT_ALREADY_EXISTS)
        );

        // Initialize the stake pool in a new resource account. This allows the same staker to contract with multiple
        // different operators.
        let (stake_pool_signer, stake_pool_signer_cap, owner_cap) =
            create_stake_pool(staker, operator, voter, contract_creation_seed);

        // Add the stake to the stake pool.
        stake::add_stake_with_cap(&owner_cap, coins);

        // Create the contract record.
        let pool_address = signer::address_of(&stake_pool_signer);
        simple_map::add(staking_contracts, operator, StakingContract {
            principal,
            pool_address,
            owner_cap,
            commission_percentage,
            // Make sure we don't have too many pending recipients in the distribution pool.
            // Otherwise, a griefing attack is possible where the staker can keep switching operators and create too
            // many pending distributions. This can lead to out-of-gas failure whenever distribute() is called.
            distribution_pool: pool_u64::create(MAXIMUM_PENDING_DISTRIBUTIONS),
            signer_cap: stake_pool_signer_cap,
        });

        if (std::features::module_event_migration_enabled()) {
            emit(CreateStakingContract { operator, voter, pool_address, principal, commission_percentage });
        };
        emit_event(
            &mut store.create_staking_contract_events,
            CreateStakingContractEvent { operator, voter, pool_address, principal, commission_percentage },
        );
        pool_address
    }

    /// Add more stake to an existing staking contract.
    public entry fun add_stake(staker: &signer, operator: address, amount: u64) acquires Store {
        let staker_address = signer::address_of(staker);
        assert_staking_contract_exists(staker_address, operator);

        let store = borrow_global_mut<Store>(staker_address);
        let staking_contract = simple_map::borrow_mut(&mut store.staking_contracts, &operator);

        // Add the stake to the stake pool.
        let staked_coins = coin::withdraw<AptosCoin>(staker, amount);
        stake::add_stake_with_cap(&staking_contract.owner_cap, staked_coins);

        staking_contract.principal = staking_contract.principal + amount;
        let pool_address = staking_contract.pool_address;
        if (std::features::module_event_migration_enabled()) {
            emit(AddStake { operator, pool_address, amount });
        };
        emit_event(
            &mut store.add_stake_events,
            AddStakeEvent { operator, pool_address, amount },
        );
    }

    /// Convenient function to allow the staker to update the voter address in a staking contract they made.
    public entry fun update_voter(staker: &signer, operator: address, new_voter: address) acquires Store {
        let staker_address = signer::address_of(staker);
        assert_staking_contract_exists(staker_address, operator);

        let store = borrow_global_mut<Store>(staker_address);
        let staking_contract = simple_map::borrow_mut(&mut store.staking_contracts, &operator);
        let pool_address = staking_contract.pool_address;
        let old_voter = stake::get_delegated_voter(pool_address);
        stake::set_delegated_voter_with_cap(&staking_contract.owner_cap, new_voter);

        if (std::features::module_event_migration_enabled()) {
            emit(UpdateVoter { operator, pool_address, old_voter, new_voter });
        };
        emit_event(
            &mut store.update_voter_events,
            UpdateVoterEvent { operator, pool_address, old_voter, new_voter },
        );

    }

    /// Convenient function to allow the staker to reset their stake pool's lockup period to start now.
    public entry fun reset_lockup(staker: &signer, operator: address) acquires Store {
        let staker_address = signer::address_of(staker);
        assert_staking_contract_exists(staker_address, operator);

        let store = borrow_global_mut<Store>(staker_address);
        let staking_contract = simple_map::borrow_mut(&mut store.staking_contracts, &operator);
        let pool_address = staking_contract.pool_address;
        stake::increase_lockup_with_cap(&staking_contract.owner_cap);

        if (std::features::module_event_migration_enabled()) {
            emit(ResetLockup { operator, pool_address });
        };
        emit_event(&mut store.reset_lockup_events, ResetLockupEvent { operator, pool_address });
    }

    /// Convenience function to allow a staker to update the commission percentage paid to the operator.
    /// TODO: fix the typo in function name. commision -> commission
    public entry fun update_commision(
        staker: &signer,
        operator: address,
        new_commission_percentage: u64
    ) acquires Store, BeneficiaryForOperator, StakingGroupUpdateCommissionEvent {
        assert!(
            new_commission_percentage >= 0 && new_commission_percentage <= 100,
            error::invalid_argument(EINVALID_COMMISSION_PERCENTAGE),
        );

        let staker_address = signer::address_of(staker);
        assert!(exists<Store>(staker_address), error::not_found(ENO_STAKING_CONTRACT_FOUND_FOR_STAKER));

        let store = borrow_global_mut<Store>(staker_address);
        let staking_contract = simple_map::borrow_mut(&mut store.staking_contracts, &operator);
        distribute_internal(staker_address, operator, staking_contract, &mut store.distribute_events);
        request_commission_internal(
            operator,
            staking_contract,
            &mut store.add_distribution_events,
            &mut store.request_commission_events,
        );
        let old_commission_percentage = staking_contract.commission_percentage;
        staking_contract.commission_percentage = new_commission_percentage;
        if (!exists<StakingGroupUpdateCommissionEvent>(staker_address)) {
            move_to(
                staker,
                StakingGroupUpdateCommissionEvent {
                    update_commission_events: account::new_event_handle<UpdateCommissionEvent>(
                        staker
                    )
                }
            )
        };
        if (std::features::module_event_migration_enabled()) {
            emit(
                UpdateCommission { staker: staker_address, operator, old_commission_percentage, new_commission_percentage }
            );
        };
        emit_event(
            &mut borrow_global_mut<StakingGroupUpdateCommissionEvent>(staker_address).update_commission_events,
            UpdateCommissionEvent { staker: staker_address, operator, old_commission_percentage, new_commission_percentage }
        );
    }

    /// Unlock commission amount from the stake pool. Operator needs to wait for the amount to become withdrawable
    /// at the end of the stake pool's lockup period before they can actually can withdraw_commission.
    ///
    /// Only staker, operator or beneficiary can call this.
    public entry fun request_commission(
        account: &signer,
        staker: address,
        operator: address
    ) acquires Store, BeneficiaryForOperator {
        let account_addr = signer::address_of(account);
        assert!(
            account_addr == staker || account_addr == operator || account_addr == beneficiary_for_operator(operator),
            error::unauthenticated(ENOT_STAKER_OR_OPERATOR_OR_BENEFICIARY)
        );
        assert_staking_contract_exists(staker, operator);

        let store = borrow_global_mut<Store>(staker);
        let staking_contract = simple_map::borrow_mut(&mut store.staking_contracts, &operator);
        // Short-circuit if zero commission.
        if (staking_contract.commission_percentage == 0) {
            return
        };

        // Force distribution of any already inactive stake.
        distribute_internal(staker, operator, staking_contract, &mut store.distribute_events);

        request_commission_internal(
            operator,
            staking_contract,
            &mut store.add_distribution_events,
            &mut store.request_commission_events,
        );
    }

    fun request_commission_internal(
        operator: address,
        staking_contract: &mut StakingContract,
        add_distribution_events: &mut EventHandle<AddDistributionEvent>,
        request_commission_events: &mut EventHandle<RequestCommissionEvent>,
    ): u64 {
        // Unlock just the commission portion from the stake pool.
        let (total_active_stake, accumulated_rewards, commission_amount) =
            get_staking_contract_amounts_internal(staking_contract);
        staking_contract.principal = total_active_stake - commission_amount;

        // Short-circuit if there's no commission to pay.
        if (commission_amount == 0) {
            return 0
        };

        // Add a distribution for the operator.
        add_distribution(operator, staking_contract, operator, commission_amount, add_distribution_events);

        // Request to unlock the commission from the stake pool.
        // This won't become fully unlocked until the stake pool's lockup expires.
        stake::unlock_with_cap(commission_amount, &staking_contract.owner_cap);

        let pool_address = staking_contract.pool_address;
        if (std::features::module_event_migration_enabled()) {
            emit(RequestCommission { operator, pool_address, accumulated_rewards, commission_amount });
        };
        emit_event(
            request_commission_events,
            RequestCommissionEvent { operator, pool_address, accumulated_rewards, commission_amount },
        );

        commission_amount
    }

    /// Staker can call this to request withdrawal of part or all of their staking_contract.
    /// This also triggers paying commission to the operator for accounting simplicity.
    public entry fun unlock_stake(
        staker: &signer,
        operator: address,
        amount: u64
    ) acquires Store, BeneficiaryForOperator {
        // Short-circuit if amount is 0.
        if (amount == 0) return;

        let staker_address = signer::address_of(staker);
        assert_staking_contract_exists(staker_address, operator);

        let store = borrow_global_mut<Store>(staker_address);
        let staking_contract = simple_map::borrow_mut(&mut store.staking_contracts, &operator);

        // Force distribution of any already inactive stake.
        distribute_internal(staker_address, operator, staking_contract, &mut store.distribute_events);

        // For simplicity, we request commission to be paid out first. This avoids having to ensure to staker doesn't
        // withdraw into the commission portion.
        let commission_paid = request_commission_internal(
            operator,
            staking_contract,
            &mut store.add_distribution_events,
            &mut store.request_commission_events,
        );

        // If there's less active stake remaining than the amount requested (potentially due to commission),
        // only withdraw up to the active amount.
        let (active, _, _, _) = stake::get_stake(staking_contract.pool_address);
        if (active < amount) {
            amount = active;
        };
        staking_contract.principal = staking_contract.principal - amount;

        // Record a distribution for the staker.
        add_distribution(operator, staking_contract, staker_address, amount, &mut store.add_distribution_events);

        // Request to unlock the distribution amount from the stake pool.
        // This won't become fully unlocked until the stake pool's lockup expires.
        stake::unlock_with_cap(amount, &staking_contract.owner_cap);

        let pool_address = staking_contract.pool_address;
        if (std::features::module_event_migration_enabled()) {
            emit(UnlockStake { pool_address, operator, amount, commission_paid });
        };
        emit_event(
            &mut store.unlock_stake_events,
            UnlockStakeEvent { pool_address, operator, amount, commission_paid },
        );
    }

    /// Unlock all accumulated rewards since the last recorded principals.
    public entry fun unlock_rewards(staker: &signer, operator: address) acquires Store, BeneficiaryForOperator {
        let staker_address = signer::address_of(staker);
        assert_staking_contract_exists(staker_address, operator);

        // Calculate how much rewards belongs to the staker after commission is paid.
        let (_, accumulated_rewards, unpaid_commission) = staking_contract_amounts(staker_address, operator);
        let staker_rewards = accumulated_rewards - unpaid_commission;
        unlock_stake(staker, operator, staker_rewards);
    }

    /// Allows staker to switch operator without going through the lenghthy process to unstake, without resetting commission.
    public entry fun switch_operator_with_same_commission(
        staker: &signer,
        old_operator: address,
        new_operator: address,
    ) acquires Store, BeneficiaryForOperator {
        let staker_address = signer::address_of(staker);
        assert_staking_contract_exists(staker_address, old_operator);

        let commission_percentage = commission_percentage(staker_address, old_operator);
        switch_operator(staker, old_operator, new_operator, commission_percentage);
    }

    /// Allows staker to switch operator without going through the lenghthy process to unstake.
    public entry fun switch_operator(
        staker: &signer,
        old_operator: address,
        new_operator: address,
        new_commission_percentage: u64,
    ) acquires Store, BeneficiaryForOperator {
        let staker_address = signer::address_of(staker);
        assert_staking_contract_exists(staker_address, old_operator);

        // Merging two existing staking contracts is too complex as we'd need to merge two separate stake pools.
        let store = borrow_global_mut<Store>(staker_address);
        let staking_contracts = &mut store.staking_contracts;
        assert!(
            !simple_map::contains_key(staking_contracts, &new_operator),
            error::invalid_state(ECANT_MERGE_STAKING_CONTRACTS),
        );

        let (_, staking_contract) = simple_map::remove(staking_contracts, &old_operator);
        // Force distribution of any already inactive stake.
        distribute_internal(staker_address, old_operator, &mut staking_contract, &mut store.distribute_events);

        // For simplicity, we request commission to be paid out first. This avoids having to ensure to staker doesn't
        // withdraw into the commission portion.
        request_commission_internal(
            old_operator,
            &mut staking_contract,
            &mut store.add_distribution_events,
            &mut store.request_commission_events,
        );

        // Update the staking contract's commission rate and stake pool's operator.
        stake::set_operator_with_cap(&staking_contract.owner_cap, new_operator);
        staking_contract.commission_percentage = new_commission_percentage;

        let pool_address = staking_contract.pool_address;
        simple_map::add(staking_contracts, new_operator, staking_contract);
        if (std::features::module_event_migration_enabled()) {
            emit(SwitchOperator { pool_address, old_operator, new_operator });
        };
        emit_event(
            &mut store.switch_operator_events,
            SwitchOperatorEvent { pool_address, old_operator, new_operator }
        );
    }

    /// Allows an operator to change its beneficiary. Any existing unpaid commission rewards will be paid to the new
    /// beneficiary. To ensures payment to the current beneficiary, one should first call `distribute` before switching
    /// the beneficiary. An operator can set one beneficiary for staking contract pools, not a separate one for each pool.
    public entry fun set_beneficiary_for_operator(
        operator: &signer,
        new_beneficiary: address
    ) acquires BeneficiaryForOperator {
        assert!(features::operator_beneficiary_change_enabled(), std::error::invalid_state(
            EOPERATOR_BENEFICIARY_CHANGE_NOT_SUPPORTED
        ));
        // The beneficiay address of an operator is stored under the operator's address.
        // So, the operator does not need to be validated with respect to a staking pool.
        let operator_addr = signer::address_of(operator);
        let old_beneficiary = beneficiary_for_operator(operator_addr);
        if (exists<BeneficiaryForOperator>(operator_addr)) {
            borrow_global_mut<BeneficiaryForOperator>(operator_addr).beneficiary_for_operator = new_beneficiary;
        } else {
            move_to(operator, BeneficiaryForOperator { beneficiary_for_operator: new_beneficiary });
        };

        emit(SetBeneficiaryForOperator {
            operator: operator_addr,
            old_beneficiary,
            new_beneficiary,
        });
    }

    /// Allow anyone to distribute already unlocked funds. This does not affect reward compounding and therefore does
    /// not need to be restricted to just the staker or operator.
    public entry fun distribute(staker: address, operator: address) acquires Store, BeneficiaryForOperator {
        assert_staking_contract_exists(staker, operator);
        let store = borrow_global_mut<Store>(staker);
        let staking_contract = simple_map::borrow_mut(&mut store.staking_contracts, &operator);
        distribute_internal(staker, operator, staking_contract, &mut store.distribute_events);
    }

    /// Destroy an owned staking contract and take ownership of its underlying stake pool.
    /// Extracted state and capabilities will be used to construct a delegation pool of same owner, operator
    /// and commission fee.
    public(friend) fun destroy_staking_contract(
        staker: &signer,
        operator: address,
    ): (u64, address, OwnerCapability, u64, Pool, SignerCapability) acquires Store, BeneficiaryForOperator {
        let staker_address = signer::address_of(staker);
        assert_staking_contract_exists(staker_address, operator);

        let store = borrow_global_mut<Store>(staker_address);
        let (_, staking_contract) = simple_map::remove(&mut store.staking_contracts, &operator);

        // withdraw entire inactive stake and unlock commission produced so far
        distribute_internal(staker_address, operator, &mut staking_contract, &mut store.distribute_events);
        request_commission_internal(
            operator,
            &mut staking_contract,
            &mut store.add_distribution_events,
            &mut store.request_commission_events,
        );

        let StakingContract {
            principal,
            pool_address,
            owner_cap,
            commission_percentage,
            distribution_pool,
            signer_cap,
        } = staking_contract;

        emit(DestroyStakingContractEvent { staker: staker_address, operator });

        (principal, pool_address, owner_cap, commission_percentage, distribution_pool, signer_cap)
    }

    /// Distribute all unlocked (inactive) funds according to distribution shares.
    fun distribute_internal(
        staker: address,
        operator: address,
        staking_contract: &mut StakingContract,
        distribute_events: &mut EventHandle<DistributeEvent>,
    ) acquires BeneficiaryForOperator {
        let pool_address = staking_contract.pool_address;
        let (_, inactive, _, pending_inactive) = stake::get_stake(pool_address);
        let total_potential_withdrawable = inactive + pending_inactive;
        let coins = stake::withdraw_with_cap(&staking_contract.owner_cap, total_potential_withdrawable);
        let distribution_amount = coin::value(&coins);
        if (distribution_amount == 0) {
            coin::destroy_zero(coins);
            return
        };

        let distribution_pool = &mut staking_contract.distribution_pool;
        update_distribution_pool(
            distribution_pool, distribution_amount, operator, staking_contract.commission_percentage);

        // Buy all recipients out of the distribution pool.
        while (pool_u64::shareholders_count(distribution_pool) > 0) {
            let recipients = pool_u64::shareholders(distribution_pool);
            let recipient = *vector::borrow(&recipients, 0);
            let current_shares = pool_u64::shares(distribution_pool, recipient);
            let amount_to_distribute = pool_u64::redeem_shares(distribution_pool, recipient, current_shares);
            // If the recipient is the operator, send the commission to the beneficiary instead.
            if (recipient == operator) {
                recipient = beneficiary_for_operator(operator);
            };
            aptos_account::deposit_coins(recipient, coin::extract(&mut coins, amount_to_distribute));

            if (std::features::module_event_migration_enabled()) {
                emit(Distribute { operator, pool_address, recipient, amount: amount_to_distribute });
            };
            emit_event(
                distribute_events,
                DistributeEvent { operator, pool_address, recipient, amount: amount_to_distribute }
            );
        };

        // In case there's any dust left, send them all to the staker.
        if (coin::value(&coins) > 0) {
            aptos_account::deposit_coins(staker, coins);
            pool_u64::update_total_coins(distribution_pool, 0);
        } else {
            coin::destroy_zero(coins);
        }
    }

    /// Assert that a staking_contract exists for the staker/operator pair.
    fun assert_staking_contract_exists(staker: address, operator: address) acquires Store {
        assert!(exists<Store>(staker), error::not_found(ENO_STAKING_CONTRACT_FOUND_FOR_STAKER));
        let staking_contracts = &borrow_global<Store>(staker).staking_contracts;
        assert!(
            simple_map::contains_key(staking_contracts, &operator),
            error::not_found(ENO_STAKING_CONTRACT_FOUND_FOR_OPERATOR),
        );
    }

    /// Add a new distribution for `recipient` and `amount` to the staking contract's distributions list.
    fun add_distribution(
        operator: address,
        staking_contract: &mut StakingContract,
        recipient: address,
        coins_amount: u64,
        add_distribution_events: &mut EventHandle<AddDistributionEvent>
    ) {
        let distribution_pool = &mut staking_contract.distribution_pool;
        let (_, _, _, total_distribution_amount) = stake::get_stake(staking_contract.pool_address);
        update_distribution_pool(
            distribution_pool, total_distribution_amount, operator, staking_contract.commission_percentage);

        pool_u64::buy_in(distribution_pool, recipient, coins_amount);
        let pool_address = staking_contract.pool_address;
        if (std::features::module_event_migration_enabled()) {
            emit(AddDistribution { operator, pool_address, amount: coins_amount });
        };
        emit_event(
            add_distribution_events,
            AddDistributionEvent { operator, pool_address, amount: coins_amount }
        );
    }

    /// Calculate accumulated rewards and commissions since last update.
    fun get_staking_contract_amounts_internal(staking_contract: &StakingContract): (u64, u64, u64) {
        // Pending_inactive is not included in the calculation because pending_inactive can only come from:
        // 1. Outgoing commissions. This means commission has already been extracted.
        // 2. Stake withdrawals from stakers. This also means commission has already been extracted as
        // request_commission_internal is called in unlock_stake
        let (active, _, pending_active, _) = stake::get_stake(staking_contract.pool_address);
        let total_active_stake = active + pending_active;
        let accumulated_rewards = total_active_stake - staking_contract.principal;
        let commission_amount = accumulated_rewards * staking_contract.commission_percentage / 100;

        (total_active_stake, accumulated_rewards, commission_amount)
    }

    fun create_stake_pool(
        staker: &signer,
        operator: address,
        voter: address,
        contract_creation_seed: vector<u8>,
    ): (signer, SignerCapability, OwnerCapability) {
        // Generate a seed that will be used to create the resource account that hosts the staking contract.
        let seed = create_resource_account_seed(
            signer::address_of(staker), operator, contract_creation_seed);

        let (stake_pool_signer, stake_pool_signer_cap) = account::create_resource_account(staker, seed);
        stake::initialize_stake_owner(&stake_pool_signer, 0, operator, voter);

        // Extract owner_cap from the StakePool, so we have control over it in the staking_contracts flow.
        // This is stored as part of the staking_contract. Thus, the staker would not have direct control over it without
        // going through well-defined functions in this module.
        let owner_cap = stake::extract_owner_cap(&stake_pool_signer);

        (stake_pool_signer, stake_pool_signer_cap, owner_cap)
    }

    fun update_distribution_pool(
        distribution_pool: &mut Pool,
        updated_total_coins: u64,
        operator: address,
        commission_percentage: u64,
    ) {
        // Short-circuit and do nothing if the pool's total value has not changed.
        if (pool_u64::total_coins(distribution_pool) == updated_total_coins) {
            return
        };

        // Charge all stakeholders (except for the operator themselves) commission on any rewards earnt relatively to the
        // previous value of the distribution pool.
        let shareholders = &pool_u64::shareholders(distribution_pool);
        vector::for_each_ref(shareholders, |shareholder| {
            let shareholder: address = *shareholder;
            if (shareholder != operator) {
                let shares = pool_u64::shares(distribution_pool, shareholder);
                let previous_worth = pool_u64::balance(distribution_pool, shareholder);
                let current_worth = pool_u64::shares_to_amount_with_total_coins(
                    distribution_pool, shares, updated_total_coins);
                let unpaid_commission = (current_worth - previous_worth) * commission_percentage / 100;
                // Transfer shares from current shareholder to the operator as payment.
                // The value of the shares should use the updated pool's total value.
                let shares_to_transfer = pool_u64::amount_to_shares_with_total_coins(
                    distribution_pool, unpaid_commission, updated_total_coins);
                pool_u64::transfer_shares(distribution_pool, shareholder, operator, shares_to_transfer);
            };
        });

        pool_u64::update_total_coins(distribution_pool, updated_total_coins);
    }

    /// Create the seed to derive the resource account address.
    fun create_resource_account_seed(
        staker: address,
        operator: address,
        contract_creation_seed: vector<u8>,
    ): vector<u8> {
        let seed = bcs::to_bytes(&staker);
        vector::append(&mut seed, bcs::to_bytes(&operator));
        // Include a salt to avoid conflicts with any other modules out there that might also generate
        // deterministic resource accounts for the same staker + operator addresses.
        vector::append(&mut seed, SALT);
        // Add an extra salt given by the staker in case an account with the same address has already been created.
        vector::append(&mut seed, contract_creation_seed);
        seed
    }

    /// Create a new staking_contracts resource.
    fun new_staking_contracts_holder(staker: &signer): Store {
        Store {
            staking_contracts: simple_map::create<address, StakingContract>(),
            // Events.
            create_staking_contract_events: account::new_event_handle<CreateStakingContractEvent>(staker),
            update_voter_events: account::new_event_handle<UpdateVoterEvent>(staker),
            reset_lockup_events: account::new_event_handle<ResetLockupEvent>(staker),
            add_stake_events: account::new_event_handle<AddStakeEvent>(staker),
            request_commission_events: account::new_event_handle<RequestCommissionEvent>(staker),
            unlock_stake_events: account::new_event_handle<UnlockStakeEvent>(staker),
            switch_operator_events: account::new_event_handle<SwitchOperatorEvent>(staker),
            add_distribution_events: account::new_event_handle<AddDistributionEvent>(staker),
            distribute_events: account::new_event_handle<DistributeEvent>(staker),
        }
    }

    #[test_only]
    const VALIDATOR_STATUS_ACTIVE: u64 = 2;
    #[test_only]
    const VALIDATOR_STATUS_INACTIVE: u64 = 4;

    #[test_only]
    use aptos_framework::stake::with_rewards;

    #[test_only]
    const INITIAL_BALANCE: u64 = 100000000000000; // 1M APT coins with 8 decimals.

    #[test_only]
    const MAXIMUM_STAKE: u64 = 100000000000000000; // 1B APT coins with 8 decimals.

    #[test_only]
    const MODULE_EVENT: u64 = 26;

    #[test_only]
    const OPERATOR_BENEFICIARY_CHANGE: u64 = 39;

    #[test_only]
    public fun setup(aptos_framework: &signer, staker: &signer, operator: &signer, initial_balance: u64) {
        // Reward rate of 0.1% per epoch.
        stake::initialize_for_test_custom(
            aptos_framework,
            INITIAL_BALANCE,
            MAXIMUM_STAKE,
            3600,
            true,
            10,
            10000,
            1000000
        );

        let staker_address = signer::address_of(staker);
        if (!account::exists_at(staker_address)) {
            account::create_account_for_test(staker_address);
        };
        let operator_address = signer::address_of(operator);
        if (!account::exists_at(operator_address)) {
            account::create_account_for_test(operator_address);
        };
        stake::mint(staker, initial_balance);
        stake::mint(operator, initial_balance);
    }

    #[test_only]
    public fun setup_staking_contract(
        aptos_framework: &signer,
        staker: &signer,
        operator: &signer,
        amount: u64,
        commission: u64,
    ) acquires Store {
        setup(aptos_framework, staker, operator, amount);
        let operator_address = signer::address_of(operator);

        // Voter is initially set to operator but then updated to be staker.
        create_staking_contract(staker, operator_address, operator_address, amount, commission, vector::empty<u8>());
        std::features::change_feature_flags_for_testing(aptos_framework, vector[MODULE_EVENT, OPERATOR_BENEFICIARY_CHANGE], vector[]);
    }

    #[test(aptos_framework = @0x1, staker = @0x123, operator = @0x234)]
    public entry fun test_end_to_end(
        aptos_framework: &signer,
        staker: &signer,
        operator: &signer
    ) acquires Store, BeneficiaryForOperator {
        setup_staking_contract(aptos_framework, staker, operator, INITIAL_BALANCE, 10);
        let staker_address = signer::address_of(staker);
        let operator_address = signer::address_of(operator);
        assert_staking_contract_exists(staker_address, operator_address);
        assert_staking_contract(staker_address, operator_address, INITIAL_BALANCE, 10);

        // Verify that the stake pool has been set up properly.
        let pool_address = stake_pool_address(staker_address, operator_address);
        stake::assert_stake_pool(pool_address, INITIAL_BALANCE, 0, 0, 0);
        assert!(last_recorded_principal(staker_address, operator_address) == INITIAL_BALANCE, 0);

        // Operator joins the validator set.
        let (_sk, pk, pop) = stake::generate_identity();
        stake::join_validator_set_for_test(&pk, &pop, operator, pool_address, true);
        assert!(stake::get_validator_state(pool_address) == VALIDATOR_STATUS_ACTIVE, 1);

        // Fast forward to generate rewards.
        stake::end_epoch();
        let new_balance = with_rewards(INITIAL_BALANCE);
        stake::assert_stake_pool(pool_address, new_balance, 0, 0, 0);

        // Operator claims 10% of rewards so far as commissions.
        let expected_commission_1 = (new_balance - last_recorded_principal(staker_address, operator_address)) / 10;
        new_balance = new_balance - expected_commission_1;
        request_commission(operator, staker_address, operator_address);
        stake::assert_stake_pool(pool_address, new_balance, 0, 0, expected_commission_1);
        assert!(last_recorded_principal(staker_address, operator_address) == new_balance, 0);
        assert_distribution(staker_address, operator_address, operator_address, expected_commission_1);
        stake::fast_forward_to_unlock(pool_address);

        // Both original stake and operator commissions have received rewards.
        expected_commission_1 = with_rewards(expected_commission_1);
        new_balance = with_rewards(new_balance);
        stake::assert_stake_pool(pool_address, new_balance, expected_commission_1, 0, 0);
        distribute(staker_address, operator_address);
        let operator_balance = coin::balance<AptosCoin>(operator_address);
        let expected_operator_balance = INITIAL_BALANCE + expected_commission_1;
        assert!(operator_balance == expected_operator_balance, operator_balance);
        stake::assert_stake_pool(pool_address, new_balance, 0, 0, 0);
        assert_no_pending_distributions(staker_address, operator_address);

        // Staker adds more stake.
        stake::mint(staker, INITIAL_BALANCE);
        let previous_principal = last_recorded_principal(staker_address, operator_address);
        add_stake(staker, operator_address, INITIAL_BALANCE);
        stake::assert_stake_pool(pool_address, new_balance, 0, INITIAL_BALANCE, 0);
        assert!(last_recorded_principal(staker_address, operator_address) == previous_principal + INITIAL_BALANCE, 0);

        // The newly added stake didn't receive any rewards because it was only added in the new epoch.
        stake::end_epoch();
        new_balance = with_rewards(new_balance) + INITIAL_BALANCE;

        // Second round of commission request/withdrawal.
        let expected_commission_2 = (new_balance - last_recorded_principal(staker_address, operator_address)) / 10;
        new_balance = new_balance - expected_commission_2;
        request_commission(operator, staker_address, operator_address);
        assert_distribution(staker_address, operator_address, operator_address, expected_commission_2);
        assert!(last_recorded_principal(staker_address, operator_address) == new_balance, 0);
        stake::fast_forward_to_unlock(pool_address);
        expected_commission_2 = with_rewards(expected_commission_2);
        distribute(staker_address, operator_address);
        operator_balance = coin::balance<AptosCoin>(operator_address);
        expected_operator_balance = expected_operator_balance + expected_commission_2;
        assert!(operator_balance == expected_operator_balance, operator_balance);
        assert_no_pending_distributions(staker_address, operator_address);
        new_balance = with_rewards(new_balance);

        // New rounds of rewards.
        stake::fast_forward_to_unlock(pool_address);
        new_balance = with_rewards(new_balance);

        // Staker withdraws all stake, which should also request commission distribution.
        let unpaid_commission = (new_balance - last_recorded_principal(staker_address, operator_address)) / 10;
        unlock_stake(staker, operator_address, new_balance);
        stake::assert_stake_pool(pool_address, 0, 0, 0, new_balance);
        assert_distribution(staker_address, operator_address, operator_address, unpaid_commission);
        let withdrawn_amount = new_balance - unpaid_commission;
        assert_distribution(staker_address, operator_address, staker_address, withdrawn_amount);
        assert!(last_recorded_principal(staker_address, operator_address) == 0, 0);

        // End epoch. The stake pool should get kicked out of the validator set as it has 0 remaining active stake.
        stake::fast_forward_to_unlock(pool_address);
        // Operator should still earn 10% commission on the rewards on top of the staker's withdrawn_amount.
        let commission_on_withdrawn_amount = (with_rewards(withdrawn_amount) - withdrawn_amount) / 10;
        unpaid_commission = with_rewards(unpaid_commission) + commission_on_withdrawn_amount;
        withdrawn_amount = with_rewards(withdrawn_amount) - commission_on_withdrawn_amount;
        stake::assert_stake_pool(pool_address, 0, with_rewards(new_balance), 0, 0);
        assert!(stake::get_validator_state(pool_address) == VALIDATOR_STATUS_INACTIVE, 0);

        // Distribute and verify balances.
        distribute(staker_address, operator_address);
        assert_no_pending_distributions(staker_address, operator_address);
        operator_balance = coin::balance<AptosCoin>(operator_address);
        assert!(operator_balance == expected_operator_balance + unpaid_commission, operator_balance);
        let staker_balance = coin::balance<AptosCoin>(staker_address);
        // Staker receives the extra dust due to rounding error.
        assert!(staker_balance == withdrawn_amount + 1, staker_balance);
        assert_no_pending_distributions(staker_address, operator_address);
    }

    #[test(aptos_framework = @0x1, staker = @0x123, operator = @0x234)]
    public entry fun test_operator_cannot_request_same_commission_multiple_times(
        aptos_framework: &signer, staker: &signer, operator: &signer) acquires Store, BeneficiaryForOperator {
        setup_staking_contract(aptos_framework, staker, operator, INITIAL_BALANCE, 10);
        let staker_address = signer::address_of(staker);
        let operator_address = signer::address_of(operator);
        let pool_address = stake_pool_address(staker_address, operator_address);

        // Operator joins the validator set.
        let (_sk, pk, pop) = stake::generate_identity();
        stake::join_validator_set_for_test(&pk, &pop, operator, pool_address, true);
        assert!(stake::get_validator_state(pool_address) == VALIDATOR_STATUS_ACTIVE, 1);

        // Fast forward to generate rewards.
        stake::end_epoch();
        let new_balance = with_rewards(INITIAL_BALANCE);
        stake::assert_stake_pool(pool_address, new_balance, 0, 0, 0);

        // Operator tries to request commission multiple times. But their distribution shouldn't change.
        let expected_commission = (new_balance - last_recorded_principal(staker_address, operator_address)) / 10;
        request_commission(operator, staker_address, operator_address);
        assert_distribution(staker_address, operator_address, operator_address, expected_commission);
        request_commission(operator, staker_address, operator_address);
        assert_distribution(staker_address, operator_address, operator_address, expected_commission);
        request_commission(operator, staker_address, operator_address);
        assert_distribution(staker_address, operator_address, operator_address, expected_commission);
    }

    #[test(aptos_framework = @0x1, staker = @0x123, operator = @0x234)]
    public entry fun test_unlock_rewards(
        aptos_framework: &signer, staker: &signer, operator: &signer) acquires Store, BeneficiaryForOperator {
        setup_staking_contract(aptos_framework, staker, operator, INITIAL_BALANCE, 10);
        let staker_address = signer::address_of(staker);
        let operator_address = signer::address_of(operator);
        let pool_address = stake_pool_address(staker_address, operator_address);

        // Operator joins the validator set.
        let (_sk, pk, pop) = stake::generate_identity();
        stake::join_validator_set_for_test(&pk, &pop, operator, pool_address, true);
        assert!(stake::get_validator_state(pool_address) == VALIDATOR_STATUS_ACTIVE, 1);

        // Fast forward to generate rewards.
        stake::end_epoch();
        let new_balance = with_rewards(INITIAL_BALANCE);
        stake::assert_stake_pool(pool_address, new_balance, 0, 0, 0);

        // Staker withdraws all accumulated rewards, which should pay commission first.
        unlock_rewards(staker, operator_address);
        let accumulated_rewards = new_balance - INITIAL_BALANCE;
        let expected_commission = accumulated_rewards / 10;
        let staker_rewards = accumulated_rewards - expected_commission;
        assert_distribution(staker_address, operator_address, staker_address, staker_rewards);
        assert_distribution(staker_address, operator_address, operator_address, expected_commission);
    }

    #[test(aptos_framework = @0x1, staker = @0x123, operator = @0x234)]
    #[expected_failure(abort_code = 0x80006, location = Self)]
    public entry fun test_staker_cannot_create_same_staking_contract_multiple_times(
        aptos_framework: &signer,
        staker: &signer,
        operator: &signer,
    ) acquires Store {
        setup_staking_contract(aptos_framework, staker, operator, INITIAL_BALANCE, 10);
        let operator_address = signer::address_of(operator);
        stake::mint(staker, INITIAL_BALANCE);
        create_staking_contract(staker, operator_address, operator_address, INITIAL_BALANCE, 10, vector::empty<u8>());
    }

    #[test(aptos_framework = @0x1, staker = @0x123, operator = @0x234)]
    #[expected_failure(abort_code = 0x10002, location = Self)]
    public entry fun test_staker_cannot_create_staking_contract_with_invalid_commission(
        aptos_framework: &signer,
        staker: &signer,
        operator: &signer,
    ) acquires Store {
        setup_staking_contract(aptos_framework, staker, operator, INITIAL_BALANCE, 101);
    }

    #[test(aptos_framework = @0x1, staker = @0x123, operator = @0x234)]
    #[expected_failure(abort_code = 0x10001, location = Self)]
    public entry fun test_staker_cannot_create_staking_contract_with_less_than_min_stake_required(
        aptos_framework: &signer,
        staker: &signer,
        operator: &signer,
    ) acquires Store {
        setup_staking_contract(aptos_framework, staker, operator, 50, 100);
    }

    #[test(aptos_framework = @0x1, staker = @0x123, operator = @0x234)]
    public entry fun test_update_voter(
        aptos_framework: &signer,
        staker: &signer,
        operator: &signer,
    ) acquires Store {
        setup_staking_contract(aptos_framework, staker, operator, INITIAL_BALANCE, 10);
        let staker_address = signer::address_of(staker);
        let operator_address = signer::address_of(operator);

        // Voter is initially set to operator but then updated to be staker.
        let pool_address = stake_pool_address(staker_address, operator_address);
        assert!(stake::get_delegated_voter(pool_address) == operator_address, 0);
        update_voter(staker, operator_address, staker_address);
        assert!(stake::get_delegated_voter(pool_address) == staker_address, 1);
    }

    #[test(aptos_framework = @0x1, staker = @0x123, operator = @0x234)]
    public entry fun test_reset_lockup(
        aptos_framework: &signer,
        staker: &signer,
        operator: &signer,
    ) acquires Store {
        setup_staking_contract(aptos_framework, staker, operator, INITIAL_BALANCE, 10);
        let staker_address = signer::address_of(staker);
        let operator_address = signer::address_of(operator);
        let pool_address = stake_pool_address(staker_address, operator_address);

        let origin_lockup_expiration = stake::get_lockup_secs(pool_address);
        reset_lockup(staker, operator_address);
        assert!(origin_lockup_expiration < stake::get_lockup_secs(pool_address), 0);
    }

    #[test(aptos_framework = @0x1, staker = @0x123, operator_1 = @0x234, operator_2 = @0x345)]
    public entry fun test_staker_can_switch_operator(
        aptos_framework: &signer,
        staker: &signer,
        operator_1: &signer,
        operator_2: &signer,
    ) acquires Store, BeneficiaryForOperator {
        setup_staking_contract(aptos_framework, staker, operator_1, INITIAL_BALANCE, 10);
        account::create_account_for_test(signer::address_of(operator_2));
        stake::mint(operator_2, INITIAL_BALANCE);
        let staker_address = signer::address_of(staker);
        let operator_1_address = signer::address_of(operator_1);
        let operator_2_address = signer::address_of(operator_2);

        // Join validator set and earn some rewards.
        let pool_address = stake_pool_address(staker_address, operator_1_address);
        let (_sk, pk, pop) = stake::generate_identity();
        stake::join_validator_set_for_test(&pk, &pop, operator_1, pool_address, true);
        stake::end_epoch();
        assert!(stake::get_validator_state(pool_address) == VALIDATOR_STATUS_ACTIVE, 0);

        // Switch operators.
        switch_operator(staker, operator_1_address, operator_2_address, 20);
        // The staking_contract is now associated with operator 2 but there should be a pending distribution of unpaid
        // commission to operator 1.
        let new_balance = with_rewards(INITIAL_BALANCE);
        let commission_for_operator_1 = (new_balance - INITIAL_BALANCE) / 10;
        assert_distribution(staker_address, operator_2_address, operator_1_address, commission_for_operator_1);
        // Unpaid commission should be unlocked from the stake pool.
        new_balance = new_balance - commission_for_operator_1;
        stake::assert_stake_pool(pool_address, new_balance, 0, 0, commission_for_operator_1);
        assert!(last_recorded_principal(staker_address, operator_2_address) == new_balance, 0);

        // The stake pool's validator should not have left the validator set.
        assert!(stake_pool_address(staker_address, operator_2_address) == pool_address, 1);
        assert!(stake::get_validator_state(pool_address) == VALIDATOR_STATUS_ACTIVE, 2);

        // End epoch to get more rewards.
        stake::fast_forward_to_unlock(pool_address);
        new_balance = with_rewards(new_balance);
        // Rewards on the commission being paid to operator_1 should still be charged commission that will go to
        // operator_2;
        let commission_on_operator_1_distribution =
            (with_rewards(commission_for_operator_1) - commission_for_operator_1) / 5;
        commission_for_operator_1 = with_rewards(commission_for_operator_1) - commission_on_operator_1_distribution;

        // Verify that when commissions are withdrawn, previous pending distribution to operator 1 also happens.
        // Then new commission of 20% is paid to operator 2.
        let commission_for_operator_2 =
            (new_balance - last_recorded_principal(staker_address, operator_2_address)) / 5;
        new_balance = new_balance - commission_for_operator_2;
        request_commission(operator_2, staker_address, operator_2_address);
        assert_distribution(staker_address, operator_2_address, operator_2_address, commission_for_operator_2);
        let operator_1_balance = coin::balance<AptosCoin>(operator_1_address);
        assert!(operator_1_balance == INITIAL_BALANCE + commission_for_operator_1, operator_1_balance);
        stake::assert_stake_pool(pool_address, new_balance, 0, 0, commission_for_operator_2);
        assert!(last_recorded_principal(staker_address, operator_2_address) == new_balance, 0);
        stake::fast_forward_to_unlock(pool_address);

        // Operator 2's commission is distributed.
        distribute(staker_address, operator_2_address);
        let operator_2_balance = coin::balance<AptosCoin>(operator_2_address);
        new_balance = with_rewards(new_balance);
        commission_for_operator_2 = with_rewards(commission_for_operator_2);
        assert!(
            operator_2_balance == INITIAL_BALANCE + commission_for_operator_2 + commission_on_operator_1_distribution,
            operator_2_balance,
        );
        stake::assert_stake_pool(
            pool_address,
            new_balance,
            0,
            0,
            0,
        );
    }

    #[test(aptos_framework = @0x1, staker = @0x123, operator_1 = @0x234, operator_2 = @0x345)]
    public entry fun test_staker_can_switch_operator_with_same_commission(
        aptos_framework: &signer,
        staker: &signer,
        operator_1: &signer,
        operator_2: &signer,
    ) acquires Store, BeneficiaryForOperator {
        setup_staking_contract(aptos_framework, staker, operator_1, INITIAL_BALANCE, 10);
        let staker_address = signer::address_of(staker);
        let operator_1_address = signer::address_of(operator_1);
        let operator_2_address = signer::address_of(operator_2);

        // Switch operators.
        switch_operator_with_same_commission(staker, operator_1_address, operator_2_address);
        // The staking_contract should now be associated with operator 2 but with same commission rate.
        assert!(staking_contract_exists(staker_address, operator_2_address), 0);
        assert!(!staking_contract_exists(staker_address, operator_1_address), 1);
        assert!(commission_percentage(staker_address, operator_2_address) == 10, 2);
    }

    #[test(aptos_framework = @0x1, staker = @0x123, operator1 = @0x234, beneficiary = @0x345, operator2 = @0x456)]
    public entry fun test_operator_can_set_beneficiary(
        aptos_framework: &signer,
        staker: &signer,
        operator1: &signer,
        beneficiary: &signer,
        operator2: &signer,
    ) acquires Store, BeneficiaryForOperator {
        setup_staking_contract(aptos_framework, staker, operator1, INITIAL_BALANCE, 10);
        let staker_address = signer::address_of(staker);
        let operator1_address = signer::address_of(operator1);
        let operator2_address = signer::address_of(operator2);
        let beneficiary_address = signer::address_of(beneficiary);

        // account::create_account_for_test(beneficiary_address);
        aptos_framework::aptos_account::create_account(beneficiary_address);
        assert_staking_contract_exists(staker_address, operator1_address);
        assert_staking_contract(staker_address, operator1_address, INITIAL_BALANCE, 10);

        // Verify that the stake pool has been set up properly.
        let pool_address = stake_pool_address(staker_address, operator1_address);
        stake::assert_stake_pool(pool_address, INITIAL_BALANCE, 0, 0, 0);
        assert!(last_recorded_principal(staker_address, operator1_address) == INITIAL_BALANCE, 0);
        assert!(stake::get_operator(pool_address) == operator1_address, 0);
        assert!(beneficiary_for_operator(operator1_address) == operator1_address, 0);

        // Operator joins the validator set.
        let (_sk, pk, pop) = stake::generate_identity();
        stake::join_validator_set_for_test(&pk, &pop, operator1, pool_address, true);
        assert!(stake::get_validator_state(pool_address) == VALIDATOR_STATUS_ACTIVE, 1);

        // Set beneficiary.
        set_beneficiary_for_operator(operator1, beneficiary_address);
        assert!(beneficiary_for_operator(operator1_address) == beneficiary_address, 0);

        // Fast forward to generate rewards.
        stake::end_epoch();
        let new_balance = with_rewards(INITIAL_BALANCE);
        stake::assert_stake_pool(pool_address, new_balance, 0, 0, 0);

        // Operator claims 10% of rewards so far as commissions.
        let expected_commission_1 = (new_balance - last_recorded_principal(staker_address, operator1_address)) / 10;
        new_balance = new_balance - expected_commission_1;
        request_commission(operator1, staker_address, operator1_address);
        stake::assert_stake_pool(pool_address, new_balance, 0, 0, expected_commission_1);
        assert!(last_recorded_principal(staker_address, operator1_address) == new_balance, 0);
        assert_distribution(staker_address, operator1_address, operator1_address, expected_commission_1);
        stake::fast_forward_to_unlock(pool_address);

        // Both original stake and operator commissions have received rewards.
        expected_commission_1 = with_rewards(expected_commission_1);
        new_balance = with_rewards(new_balance);
        stake::assert_stake_pool(pool_address, new_balance, expected_commission_1, 0, 0);
        distribute(staker_address, operator1_address);
        let operator_balance = coin::balance<AptosCoin>(operator1_address);
        let beneficiary_balance = coin::balance<AptosCoin>(beneficiary_address);
        let expected_operator_balance = INITIAL_BALANCE;
        let expected_beneficiary_balance = expected_commission_1;
        assert!(operator_balance == expected_operator_balance, operator_balance);
        assert!(beneficiary_balance == expected_beneficiary_balance, beneficiary_balance);
        stake::assert_stake_pool(pool_address, new_balance, 0, 0, 0);
        assert_no_pending_distributions(staker_address, operator1_address);

        // switch operator to operator2. The rewards should go to operator2 not to the beneficiay of operator1.
        let old_beneficiay_balance = beneficiary_balance;
        switch_operator(staker, operator1_address, operator2_address, 10);

        stake::end_epoch();
        let (_, accumulated_rewards, _) = staking_contract_amounts(staker_address, operator2_address);

        let expected_commission = accumulated_rewards / 10;

        // Request commission.
        request_commission(operator2, staker_address, operator2_address);
        // Unlocks the commission.
        stake::fast_forward_to_unlock(pool_address);
        expected_commission = with_rewards(expected_commission);

        // Distribute the commission to the operator.
        distribute(staker_address, operator2_address);

        // Assert that the rewards go to operator2, and the balance of the operator1's beneficiay remains the same.
        assert!(coin::balance<AptosCoin>(operator2_address) >= expected_commission, 1);
        assert!(coin::balance<AptosCoin>(beneficiary_address) == old_beneficiay_balance, 1);
    }

    #[test(aptos_framework = @0x1, staker = @0x123, operator = @0x234)]
    public entry fun test_staker_can_withdraw_partial_stake(
        aptos_framework: &signer, staker: &signer, operator: &signer) acquires Store, BeneficiaryForOperator {
        let initial_balance = INITIAL_BALANCE * 2;
        setup_staking_contract(aptos_framework, staker, operator, initial_balance, 10);
        let staker_address = signer::address_of(staker);
        let operator_address = signer::address_of(operator);
        let pool_address = stake_pool_address(staker_address, operator_address);

        // Operator joins the validator set so rewards are generated.
        let (_sk, pk, pop) = stake::generate_identity();
        stake::join_validator_set_for_test(&pk, &pop, operator, pool_address, true);
        assert!(stake::get_validator_state(pool_address) == VALIDATOR_STATUS_ACTIVE, 1);

        // Fast forward to generate rewards.
        stake::end_epoch();
        let new_balance = with_rewards(initial_balance);
        stake::assert_stake_pool(pool_address, new_balance, 0, 0, 0);

        // Staker withdraws 1/4 of the stake, which should also request commission distribution.
        let withdrawn_stake = new_balance / 4;
        let unpaid_commission = (new_balance - initial_balance) / 10;
        let new_balance = new_balance - withdrawn_stake - unpaid_commission;
        unlock_stake(staker, operator_address, withdrawn_stake);
        stake::assert_stake_pool(pool_address, new_balance, 0, 0, withdrawn_stake + unpaid_commission);
        assert_distribution(staker_address, operator_address, operator_address, unpaid_commission);
        assert_distribution(staker_address, operator_address, staker_address, withdrawn_stake);
        assert!(last_recorded_principal(staker_address, operator_address) == new_balance, 0);

        // The validator is still in the active set as its remaining stake is still above min required.
        stake::fast_forward_to_unlock(pool_address);
        new_balance = with_rewards(new_balance);
        unpaid_commission = with_rewards(unpaid_commission);
        // Commission should still be charged on the rewards on top of withdrawn_stake.
        // So the operator should receive 10% of the rewards on top of withdrawn_stake.
        let commission_on_withdrawn_stake = (with_rewards(withdrawn_stake) - withdrawn_stake) / 10;
        unpaid_commission = unpaid_commission + commission_on_withdrawn_stake;
        withdrawn_stake = with_rewards(withdrawn_stake) - commission_on_withdrawn_stake;
        stake::assert_stake_pool(pool_address, new_balance, withdrawn_stake + unpaid_commission, 0, 0);
        assert!(stake::get_validator_state(pool_address) == VALIDATOR_STATUS_ACTIVE, 0);

        // Distribute and verify balances.
        distribute(staker_address, operator_address);
        assert_no_pending_distributions(staker_address, operator_address);
        let operator_balance = coin::balance<AptosCoin>(operator_address);
        assert!(operator_balance == initial_balance + unpaid_commission, operator_balance);
        let staker_balance = coin::balance<AptosCoin>(staker_address);
        assert!(staker_balance == withdrawn_stake, staker_balance);
    }

    #[test(aptos_framework = @0x1, staker = @0x123, operator = @0x234)]
    public entry fun test_staker_can_withdraw_partial_stake_if_operator_never_joined_validator_set(
        aptos_framework: &signer, staker: &signer, operator: &signer) acquires Store, BeneficiaryForOperator {
        let initial_balance = INITIAL_BALANCE * 2;
        setup_staking_contract(aptos_framework, staker, operator, initial_balance, 10);
        let staker_address = signer::address_of(staker);
        let operator_address = signer::address_of(operator);
        let pool_address = stake_pool_address(staker_address, operator_address);

        // Epoch ended, but since validator never joined the set, no rewards were minted.
        stake::end_epoch();
        stake::assert_stake_pool(pool_address, initial_balance, 0, 0, 0);

        // Staker withdraws 1/4 of the stake, which doesn't create any commission distribution as there's no rewards.
        let withdrawn_stake = initial_balance / 4;
        let new_balance = initial_balance - withdrawn_stake;
        unlock_stake(staker, operator_address, withdrawn_stake);
        stake::assert_stake_pool(pool_address, new_balance, 0, 0, withdrawn_stake);
        assert_distribution(staker_address, operator_address, operator_address, 0);
        assert_distribution(staker_address, operator_address, staker_address, withdrawn_stake);
        assert!(last_recorded_principal(staker_address, operator_address) == new_balance, 0);

        // Distribute and verify balances.
        distribute(staker_address, operator_address);
        assert_no_pending_distributions(staker_address, operator_address);
        // Operator's balance shouldn't change as there are no rewards.
        let operator_balance = coin::balance<AptosCoin>(operator_address);
        assert!(operator_balance == initial_balance, operator_balance);
        // Staker receives back the withdrawn amount (no rewards).
        let staker_balance = coin::balance<AptosCoin>(staker_address);
        assert!(staker_balance == withdrawn_stake, staker_balance);
    }

    #[test(aptos_framework = @0x1, staker = @0x123, operator = @0x234)]
    public entry fun test_multiple_distributions_added_before_distribute(
        aptos_framework: &signer, staker: &signer, operator: &signer) acquires Store, BeneficiaryForOperator {
        let initial_balance = INITIAL_BALANCE * 2;
        setup_staking_contract(aptos_framework, staker, operator, initial_balance, 10);
        let staker_address = signer::address_of(staker);
        let operator_address = signer::address_of(operator);
        let pool_address = stake_pool_address(staker_address, operator_address);

        // Operator joins the validator set so rewards are generated.
        let (_sk, pk, pop) = stake::generate_identity();
        stake::join_validator_set_for_test(&pk, &pop, operator, pool_address, true);
        assert!(stake::get_validator_state(pool_address) == VALIDATOR_STATUS_ACTIVE, 1);

        // Fast forward to generate rewards.
        stake::end_epoch();
        let new_balance = with_rewards(initial_balance);
        stake::assert_stake_pool(pool_address, new_balance, 0, 0, 0);

        // Staker withdraws 1/4 of the stake, which should also request commission distribution.
        let withdrawn_stake = new_balance / 4;
        let unpaid_commission = (new_balance - initial_balance) / 10;
        let new_balance = new_balance - withdrawn_stake - unpaid_commission;
        unlock_stake(staker, operator_address, withdrawn_stake);
        stake::assert_stake_pool(pool_address, new_balance, 0, 0, withdrawn_stake + unpaid_commission);
        assert_distribution(staker_address, operator_address, operator_address, unpaid_commission);
        assert_distribution(staker_address, operator_address, staker_address, withdrawn_stake);
        assert!(last_recorded_principal(staker_address, operator_address) == new_balance, 0);

        // End epoch to generate some rewards. Staker withdraws another 1/4 of the stake.
        // Commission should be charged on the rewards earned on the previous 1/4 stake withdrawal.
        stake::end_epoch();
        let commission_on_withdrawn_stake = (with_rewards(withdrawn_stake) - withdrawn_stake) / 10;
        let commission_on_new_balance = (with_rewards(new_balance) - new_balance) / 10;
        unpaid_commission = with_rewards(unpaid_commission) + commission_on_withdrawn_stake + commission_on_new_balance;
        new_balance = with_rewards(new_balance) - commission_on_new_balance;
        let new_withdrawn_stake = new_balance / 4;
        unlock_stake(staker, operator_address, new_withdrawn_stake);
        new_balance = new_balance - new_withdrawn_stake;
        withdrawn_stake = with_rewards(withdrawn_stake) - commission_on_withdrawn_stake + new_withdrawn_stake;
        stake::assert_stake_pool(pool_address, new_balance, 0, 0, withdrawn_stake + unpaid_commission);
        // There's some small rounding error here.
        assert_distribution(staker_address, operator_address, operator_address, unpaid_commission - 1);
        assert_distribution(staker_address, operator_address, staker_address, withdrawn_stake);
        assert!(last_recorded_principal(staker_address, operator_address) == new_balance, 0);
    }

    #[test(aptos_framework = @0x1, staker = @0x123, operator = @0x234)]
    public entry fun test_update_commission(
        aptos_framework: &signer,
        staker: &signer,
        operator: &signer
    ) acquires Store, BeneficiaryForOperator, StakingGroupUpdateCommissionEvent {
        let initial_balance = INITIAL_BALANCE * 2;
        setup_staking_contract(aptos_framework, staker, operator, initial_balance, 10);
        let staker_address = signer::address_of(staker);
        let operator_address = signer::address_of(operator);
        let pool_address = stake_pool_address(staker_address, operator_address);

        // Operator joins the validator set so rewards are generated.
        let (_sk, pk, pop) = stake::generate_identity();
        stake::join_validator_set_for_test(&pk, &pop, operator, pool_address, true);
        assert!(stake::get_validator_state(pool_address) == VALIDATOR_STATUS_ACTIVE, 1);

        // Fast forward to generate rewards.
        stake::end_epoch();
        let balance_1epoch = with_rewards(initial_balance);
        let unpaid_commission = (balance_1epoch - initial_balance) / 10;
        stake::assert_stake_pool(pool_address, balance_1epoch, 0, 0, 0);

        update_commision(staker, operator_address, 5);
        stake::end_epoch();
        let balance_2epoch = with_rewards(balance_1epoch - unpaid_commission);
        stake::assert_stake_pool(pool_address, balance_2epoch, 0, 0, with_rewards(unpaid_commission));
    }

    #[test(
        staker = @0xe256f4f4e2986cada739e339895cf5585082ff247464cab8ec56eea726bd2263,
        operator = @0x9f0a211d218b082987408f1e393afe1ba0c202c6d280f081399788d3360c7f09
    )]
    public entry fun test_get_expected_stake_pool_address(staker: address, operator: address) {
        let pool_address = get_expected_stake_pool_address(staker, operator, vector[0x42, 0x42]);
        assert!(pool_address == @0x9d9648031ada367c26f7878eb0b0406ae6a969b1a43090269e5cdfabe1b48f0f, 0);
    }

    #[test(aptos_framework = @0x1, staker = @0x123, operator = @0x234)]
    #[expected_failure(abort_code = 0x60004, location = Self)]
    public entry fun test_staker_cannot_destroy_staking_contract_again(
        aptos_framework: &signer,
        staker: &signer,
        operator: &signer,
    ) acquires Store, BeneficiaryForOperator {
        setup_staking_contract(aptos_framework, staker, operator, INITIAL_BALANCE, 10);
        let operator_address = signer::address_of(operator);

        let (_, _, owner_cap, _, distribution_pool, _) = destroy_staking_contract(staker, operator_address);
        // Handle objects without `drop` ability.
        stake::deposit_owner_cap(staker, owner_cap);
        pool_u64::update_total_coins(&mut distribution_pool, 0);
        pool_u64::destroy_empty(distribution_pool);

        let (_, _, owner_cap, _, distribution_pool, _) = destroy_staking_contract(staker, operator_address);
        // Should never reach here as the test already aborted.
        assert!(false, 0);
        stake::deposit_owner_cap(staker, owner_cap);
        pool_u64::update_total_coins(&mut distribution_pool, 0);
        pool_u64::destroy_empty(distribution_pool);
    }

    #[test(aptos_framework = @0x1, staker = @0x123, operator = @0x234)]
    public entry fun test_destroy_staking_contract_commission_requested(
        aptos_framework: &signer,
        staker: &signer,
        operator: &signer,
    ) acquires Store, BeneficiaryForOperator {
        setup_staking_contract(aptos_framework, staker, operator, INITIAL_BALANCE, 20);
        let staker_address = signer::address_of(staker);
        let operator_address = signer::address_of(operator);
        let pool_address = stake_pool_address(staker_address, operator_address);

        // Validator joins the validator set and then becomes active.
        let (_, pk, pop) = stake::generate_identity();
        stake::join_validator_set_for_test(&pk, &pop, operator, pool_address, true);
        assert!(stake::get_validator_state(pool_address) == VALIDATOR_STATUS_ACTIVE, 1);

        // Fast forward to generate rewards.
        stake::end_epoch();

        // Validate that entire commission gets allocated to operator.
        let (principal, _, owner_cap, _, distribution_pool, _) = destroy_staking_contract(staker, operator_address);

        let (active, inactive, _, pending_inactive) = stake::get_stake(pool_address);
        let operator_reward = (INITIAL_BALANCE * 10 / 10000) * 20 / 100; // commission for one epoch of rewards
        assert!(operator_reward == pool_u64::balance(&distribution_pool, operator_address), 0);
        assert!(operator_reward == pending_inactive, 0);
        assert!(pending_inactive == pool_u64::total_coins(&distribution_pool), 0);
        assert!(inactive == 0, 0);
        assert!(active == principal, 0);

        // Handle objects without `drop` ability.
        stake::deposit_owner_cap(staker, owner_cap);
        pool_u64::update_total_coins(&mut distribution_pool, 0);
        pool_u64::destroy_empty(distribution_pool);
    }

    #[test(aptos_framework = @0x1, staker = @0x123, operator = @0x234)]
    public entry fun test_destroy_staking_contract_commission_distributed(
        aptos_framework: &signer,
        staker: &signer,
        operator: &signer,
    ) acquires Store, BeneficiaryForOperator {
        setup_staking_contract(aptos_framework, staker, operator, INITIAL_BALANCE, 20);
        let staker_address = signer::address_of(staker);
        let operator_address = signer::address_of(operator);
        let pool_address = stake_pool_address(staker_address, operator_address);

        // Validator joins the validator set and then becomes active.
        let (_, pk, pop) = stake::generate_identity();
        stake::join_validator_set_for_test(&pk, &pop, operator, pool_address, true);
        assert!(stake::get_validator_state(pool_address) == VALIDATOR_STATUS_ACTIVE, 1);

        // Fast forward to generate rewards.
        stake::end_epoch();

        // Request commission for operator.
        request_commission(operator, staker_address, operator_address);
        assert!(pending_distribution_counts(staker_address, operator_address) == 1, 0);
        assert_distribution(staker_address, operator_address, operator_address, 20000000000);

        // Unlock pending distribution.
        stake::fast_forward_to_unlock(pool_address);
        let operator_balance = coin::balance<AptosCoin>(operator_address);

        // Validate that entire commission, now inactive, gets distributed to operator.
        let (principal, _, owner_cap, _, distribution_pool, _) = destroy_staking_contract(staker, operator_address);

        // pending_inactive commission produced rewards one more epoch and then got inactivated + distributed
        // no other distribution existed to generate extra pending_inactive commission
        assert!(
            coin::balance<AptosCoin>(operator_address) == operator_balance + (20000000000 + 20000000000 * 10 / 10000),
            0
        );

        let (active, inactive, pending_active, pending_inactive) = stake::get_stake(pool_address);
        // The last epoch of lockup cycle produced active rewards which got allocated to operator.
        assert!(pending_inactive == 20016000000, 0);
        assert!(pending_inactive == pool_u64::balance(&distribution_pool, operator_address), 0);
        assert!(pending_inactive == pool_u64::total_coins(&distribution_pool), 0);
        assert!(active == principal, 0);
        assert!(inactive == 0, 0);
        assert!(pending_active == 0, 0);

        // Handle objects without `drop` ability.
        stake::deposit_owner_cap(staker, owner_cap);
        pool_u64::update_total_coins(&mut distribution_pool, 0);
        pool_u64::destroy_empty(distribution_pool);
    }

    #[test(aptos_framework = @0x1, staker = @0x123, operator_1 = @0x234, operator_2 = @0x345)]
    public entry fun test_destroy_staking_contract_e2e(
        aptos_framework: &signer,
        staker: &signer,
        operator_1: &signer,
        operator_2: &signer,
    ) acquires Store, BeneficiaryForOperator {
        setup_staking_contract(aptos_framework, staker, operator_1, INITIAL_BALANCE, 20);
        let staker_address = signer::address_of(staker);
        let operator_1_address = signer::address_of(operator_1);
        let operator_2_address = signer::address_of(operator_2);
        let pool_address = stake_pool_address(staker_address, operator_1_address);

        // Create operator 2 account.
        account::create_account_for_test(operator_2_address);
        coin::register<AptosCoin>(operator_2);

        // Validator joins the validator set and then becomes active.
        let (_, pk, pop) = stake::generate_identity();
        stake::join_validator_set_for_test(&pk, &pop, operator_1, pool_address, true);
        assert!(stake::get_validator_state(pool_address) == VALIDATOR_STATUS_ACTIVE, 0);

        // Fast forward to generate rewards.
        stake::end_epoch();

        // Request commission for operator 1.
        request_commission(operator_1, staker_address, operator_1_address);
        assert!(pending_distribution_counts(staker_address, operator_1_address) == 1, 0);
        assert_distribution(staker_address, operator_1_address, operator_1_address, 20000000000);

        // Switch operators.
        switch_operator_with_same_commission(staker, operator_1_address, operator_2_address);
        assert!(pending_distribution_counts(staker_address, operator_2_address) == 1, 0);
        assert_distribution(staker_address, operator_2_address, operator_1_address, 20000000000);

        // Fast forward to generate rewards.
        stake::end_epoch();

        // Request commission for operator 2.
        request_commission(operator_2, staker_address, operator_2_address);
        assert!(pending_distribution_counts(staker_address, operator_2_address) == 2, 0);
        assert_distribution(staker_address, operator_2_address, operator_1_address, 20016000000);
        assert_distribution(staker_address, operator_2_address, operator_2_address, 20019999999);

        // Staker unlocks some stake.
        unlock_stake(staker, operator_2_address, 10000000000);
        assert!(pending_distribution_counts(staker_address, operator_2_address) == 3, 0);
        assert_distribution(staker_address, operator_2_address, staker_address, 9999999999);

        // Unlock all pending distributions.
        stake::fast_forward_to_unlock(pool_address);
        assert_distribution(staker_address, operator_2_address, staker_address, 9999999999);
        assert_distribution(staker_address, operator_2_address, operator_1_address, 20016000001);
        assert_distribution(staker_address, operator_2_address, operator_2_address, 20019999999);

        let (_, inactive, _, pending_inactive) = stake::get_stake(pool_address);
        // pending_inactive stake produced rewards one more epoch before being inactivated
        assert!(inactive == (10000000000 + 20016000000 + 20020000000) * (10000 + 10) / 10000, 0);
        assert!(pending_inactive == 0, 0);

        // Fast forward to generate rewards (to trigger a commission request additional to a distribution).
        stake::end_epoch();
        let (_, _, commission_amount) = staking_contract_amounts(staker_address, operator_2_address);
        let staker_balance = coin::balance<AptosCoin>(staker_address);
        let operator_1_balance = coin::balance<AptosCoin>(operator_1_address);
        let operator_2_balance = coin::balance<AptosCoin>(operator_2_address);

        // Destroy staking contract.
        let (
            principal,
            returned_pool_address,
            owner_cap,
            commission_percentage,
            distribution_pool,
            stake_pool_signer_cap
        ) = destroy_staking_contract(staker, operator_2_address);

        // Validator remains active.
        assert!(stake::get_validator_state(pool_address) == VALIDATOR_STATUS_ACTIVE, 0);

        // Inactive distributions have been entirely withdrawn.
        // 10000000000 + 10000000000 * 10 / 10000 * (100 - 20) / 100
        assert!(coin::balance<AptosCoin>(staker_address) == staker_balance + 10008000002, 0);
        // 20016000000 + 20016000000 * 10 / 10000 * (100 - 20) / 100
        assert!(coin::balance<AptosCoin>(operator_1_address) == operator_1_balance + 20032012801, 0);
        // 20020000000 + 20020000000 * 10 / 10000 + (10000000000 + 20016000000) * 10 / 10000 * 20 / 100
        assert!(coin::balance<AptosCoin>(operator_2_address) == operator_2_balance + 20046023197, 0);

        // `StakingContract` resource doesn't exist anymore.
        assert!(!staking_contract_exists(staker_address, operator_1_address), 0);
        assert!(!staking_contract_exists(staker_address, operator_2_address), 0);

        // Remaining stake of the stake pool is accounted for.
        let (active, inactive, pending_active, pending_inactive) = stake::get_stake(pool_address);
        assert!(active == principal, 0);
        assert!(inactive == 0, 0);
        assert!(pending_active == 0, 0);
        // Entire pending_inactive stake is owned by operator 2 and represents a commission request.
        assert!(pending_inactive == pool_u64::total_coins(&distribution_pool), 0);
        assert!(pending_inactive == pool_u64::balance(&distribution_pool, operator_2_address), 0);
        assert!(pending_inactive == commission_amount, 0);

        // Resource account storing the stake pool is accessible.
        assert!(pool_address == account::get_signer_capability_address(&stake_pool_signer_cap), 0);
        // Ownership capability over the stake pool is accessible.
        assert!(pool_address == stake::get_owned_pool_address(&owner_cap), 0);
        // Returned pool address is the expected one.
        assert!(pool_address == returned_pool_address, 0);

        // Commission is a valid 0-decimals precision percentage.
        assert!(commission_percentage <= 100, 0);

        // Handle objects without `drop` ability.
        stake::deposit_owner_cap(staker, owner_cap);
        pool_u64::update_total_coins(&mut distribution_pool, 0);
        pool_u64::destroy_empty(distribution_pool);
    }

    #[test_only]
    public fun assert_staking_contract(
        staker: address, operator: address, principal: u64, commission_percentage: u64) acquires Store {
        let staking_contract = simple_map::borrow(&borrow_global<Store>(staker).staking_contracts, &operator);
        assert!(staking_contract.principal == principal, staking_contract.principal);
        assert!(
            staking_contract.commission_percentage == commission_percentage,
            staking_contract.commission_percentage
        );
    }

    #[test_only]
    public fun assert_no_pending_distributions(staker: address, operator: address) acquires Store {
        let staking_contract = simple_map::borrow(&borrow_global<Store>(staker).staking_contracts, &operator);
        let distribution_pool = &staking_contract.distribution_pool;
        let shareholders_count = pool_u64::shareholders_count(distribution_pool);
        assert!(shareholders_count == 0, shareholders_count);
        let total_coins_remaining = pool_u64::total_coins(distribution_pool);
        assert!(total_coins_remaining == 0, total_coins_remaining);
    }

    #[test_only]
    public fun assert_distribution(
        staker: address, operator: address, recipient: address, coins_amount: u64) acquires Store {
        let staking_contract = simple_map::borrow(&borrow_global<Store>(staker).staking_contracts, &operator);
        let distribution_balance = pool_u64::balance(&staking_contract.distribution_pool, recipient);
        assert!(distribution_balance == coins_amount, distribution_balance);
    }
}<|MERGE_RESOLUTION|>--- conflicted
+++ resolved
@@ -258,7 +258,6 @@
         amount: u64,
     }
 
-<<<<<<< HEAD
     #[event]
     struct SetBeneficiaryForOperator has drop, store {
         operator: address,
@@ -272,8 +271,6 @@
         operator: address,
     }
 
-=======
->>>>>>> b8b116f5
     #[view]
     /// Return the address of the underlying stake pool for the staking contract between the provided staker and
     /// operator.
